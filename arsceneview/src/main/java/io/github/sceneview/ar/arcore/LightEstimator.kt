--- conflicted
+++ resolved
@@ -36,11 +36,7 @@
  * virtual objects to light them under the same conditions as the scene they're placed in,
  * keeping users grounded and engaged.
  */
-<<<<<<< HEAD
-class LightEstimator {
-=======
 class LightEstimator(val engine: Engine) {
->>>>>>> 9e4f2981
 
     /**
      * ### Enable reflection cubemap
@@ -143,11 +139,7 @@
     var cubeMapBuffer: ByteBuffer? = null
     var cubeMapTexture: Texture? = null
 
-<<<<<<< HEAD
-    fun update(sceneView: SceneView, arFrame: ArFrame) : Pair<Environment?, Light?> {
-=======
     fun update(sceneView: SceneView, arFrame: ArFrame): Pair<Environment?, Light?> {
->>>>>>> 9e4f2981
         if (arFrame.session.lightEstimationMode != Config.LightEstimationMode.DISABLED) {
             arFrame.frame.lightEstimate.takeIf {
                 it.state == LightEstimate.State.VALID && it.timestamp != timestamp
@@ -378,11 +370,7 @@
 
     fun destroy() {
         environment?.destroy()
-<<<<<<< HEAD
-        mainLight?.destroyLight()
-=======
         mainLight?.let { engine.destroyLight(it) }
->>>>>>> 9e4f2981
     }
 
     companion object {
