package io.github.sceneview.ar

import android.content.Context
import android.util.AttributeSet
import android.view.MotionEvent
import androidx.lifecycle.LifecycleOwner
import com.google.android.filament.Engine
import com.google.android.filament.IndirectLight
import com.google.ar.core.*
import com.google.ar.core.CameraConfig.FacingDirection
import io.github.sceneview.*
import io.github.sceneview.ar.arcore.*
import io.github.sceneview.ar.camera.ArCameraStream
import io.github.sceneview.ar.node.ArCameraNode
import io.github.sceneview.ar.node.ArNode
import io.github.sceneview.ar.scene.PlaneRenderer
import io.github.sceneview.environment.Environment
import io.github.sceneview.light.Light
import io.github.sceneview.math.Position
import io.github.sceneview.node.Node
import io.github.sceneview.renderable.Renderable
import io.github.sceneview.utils.FrameTime
import io.github.sceneview.utils.setKeepScreenOn

/**
 * ### A SurfaceView that integrates with ARCore and renders a scene
 *
 * @param sessionFeatures Fundamental session features
 */
open class ArSceneView @JvmOverloads constructor(
    context: Context,
    attrs: AttributeSet? = null,
    defStyleAttr: Int = 0,
    defStyleRes: Int = 0,
    engine: Engine = Filament.retain(),
    val sessionFeatures: Set<Session.Feature> = setOf(),
    override val cameraNode: ArCameraNode = ArCameraNode(engine),
) : SceneView(
    context,
    attrs,
    defStyleAttr,
    defStyleRes,
    engine,
    cameraNode
) {

    open val arCore = ARCore(
        onSessionCreated = ::onArSessionCreated,
        onSessionResumed = ::onArSessionResumed,
        onArSessionFailed = ::onArSessionFailed,
        onSessionConfigChanged = ::onArSessionConfigChanged,
    )

    val arSession get() = arCore.session

//    override var frameRate: FrameRate = FrameRate.Half

    private var _focusMode = Config.FocusMode.AUTO

    /**
     * ### Sets the desired focus mode
     *
     * See [Config.FocusMode] for available options.
     */
    var focusMode: Config.FocusMode
        get() = arSession?.focusMode ?: _focusMode
        set(value) {
            _focusMode = value
            arSession?.focusMode = value
        }

    private var _planeFindingMode = Config.PlaneFindingMode.HORIZONTAL_AND_VERTICAL

    /**
     * ### Sets the desired plane finding mode
     *
     * See the [Config.PlaneFindingMode] enum
     * for available options.
     */
    var planeFindingMode: Config.PlaneFindingMode
        get() = arSession?.planeFindingMode ?: _planeFindingMode
        set(value) {
            _planeFindingMode = value
            arSession?.planeFindingMode = value
        }

    /**
     * Enable or disable the [Config.PlaneFindingMode.HORIZONTAL_AND_VERTICAL]
     */
    var planeFindingEnabled: Boolean
        get() = planeFindingMode != Config.PlaneFindingMode.DISABLED
        set(value) {
            planeFindingMode = if (value) {
                Config.PlaneFindingMode.HORIZONTAL_AND_VERTICAL
            } else {
                Config.PlaneFindingMode.DISABLED
            }
        }

    /**
     * ### Enable the depth occlusion material
     *
     * This will process the incoming DepthImage to occlude virtual objects behind real world
     * objects.
     *
     * If the [Session] is not configured properly the standard camera material is used.
     * Valid [Session] configuration for the DepthMode are [Config.DepthMode.AUTOMATIC] and
     * [Config.DepthMode.RAW_DEPTH_ONLY]
     *
     * Disable this value to apply the standard camera material to the CameraStream.
     */
    var isDepthOcclusionEnabled
        get() = arCameraStream.isDepthOcclusionEnabled
        set(value) {
            arCameraStream.isDepthOcclusionEnabled = value
        }

    /**
     * ### Enable or disable the [Config.DepthMode.AUTOMATIC]
     *
     * Not all devices support all modes. Use [Session.isDepthModeSupported] to determine whether
     * the current device and the selected camera support a particular depth mode.
     */
    var depthEnabled: Boolean
        get() = depthMode != Config.DepthMode.DISABLED
        set(value) {
            depthMode = if (value) {
                Config.DepthMode.AUTOMATIC
            } else {
                Config.DepthMode.DISABLED
            }
        }

    private var _depthMode = Config.DepthMode.DISABLED

    /**
     * ### Sets the desired [Config.DepthMode]
     *
     * Not all devices support all modes. Use [Session.isDepthModeSupported] to determine whether
     * the current device and the selected camera support a particular depth mode.
     */
    var depthMode: Config.DepthMode
        get() = arSession?.depthMode ?: _depthMode
        set(value) {
            _depthMode = value
            arSession?.depthMode = value
        }

    private var _instantPlacementEnabled = true

    /**
     * ### Enable or disable the [Config.InstantPlacementMode.LOCAL_Y_UP]
     */
    var instantPlacementEnabled: Boolean
        get() = arSession?.instantPlacementEnabled ?: _instantPlacementEnabled
        set(value) {
            _instantPlacementEnabled = value
            arSession?.instantPlacementEnabled = value
        }

    private var _cloudAnchorEnabled = false

    /**
     * ### Cloud anchor mode
     */
    var cloudAnchorEnabled: Boolean
        get() = arSession?.cloudAnchorEnabled ?: _cloudAnchorEnabled
        set(value) {
            _cloudAnchorEnabled = value
            arSession?.cloudAnchorEnabled = value
        }

    private var _geospatialEnabled = false

    /**
     * ### Geospatial mode
     */
    var geospatialEnabled: Boolean
        get() = arSession?.geospatialEnabled ?: _geospatialEnabled
        set(value) {
            _geospatialEnabled = value
            arSession?.geospatialEnabled = value
        }

    /**
     * ### The behavior of the lighting estimation subsystem
     *
     * These modes consist of separate APIs that allow for granular and realistic lighting
     * estimation for directional lighting, shadows, specular highlights, and reflections.
     */
    var lightEstimationMode = Config.LightEstimationMode.DISABLED
        get() = arSession?.lightEstimationMode ?: field
        set(value) {
            field = value
            arSession?.lightEstimationMode = value
        }

    /**
     * ### Camera facing direction filter
     *
     * Currently, a back-facing (world) camera is guaranteed to be available on all ARCore supported
     * devices. Most ARCore supported devices also include support for a front-facing (selfie)
     * camera.
     * See [ARCore supported devices](https://developers.google.com/ar/devices) for available camera
     * configs by device.
     *
     * The default value is [CameraConfig.FacingDirection.BACK]
     */
    var cameraFacingDirection: FacingDirection = FacingDirection.BACK
        set(value) {
            field = value
            configureSession { arSession, config ->
                arSession.cameraConfig = arSession.getSupportedCameraConfigs(
                    CameraConfigFilter(arSession).apply {
                        facingDirection = value
                    }
                )[0]
            }
        }

    var currentFrame: ArFrame? = null

    /**
     * ### The [ArCameraStream] used to control if the occlusion should be enabled or disabled
     */
    val arCameraStream = ArCameraStream(this)

    /**
     * ### [PlaneRenderer] used to control plane visualization.
     */
    val planeRenderer = PlaneRenderer(this)

    /**
     * ### The environment and main light that are estimated by AR Core to render the scene.
     *
     * - Environment handles a reflections, indirect lighting and skybox.
     * - ARCore will estimate the direction, the intensity and the color of the light
     */
    var lightEstimator: LightEstimator? = LightEstimator(engine)

    var mainLightEstimated: Light? = null
        private set(value) {
            if (field != value) {
                (field ?: mainLight)?.let { removeLight(it) }
                field = value
                (value ?: mainLight)?.let { addLight(it) }
            }
        }

    var environmentEstimated: Environment? = null
        private set(value) {
            field = value
            indirectLightEstimated = value?.indirectLight
        }

    var indirectLightEstimated: IndirectLight? = null
        private set(value) {
            if (field != value) {
                field = value
                scene.indirectLight = value ?: indirectLight
            }
        }

    open var trackingFailureReason: TrackingFailureReason? = null
        set(value) {
            if (field != value) {
                field = value
                onArTrackingFailureChanged?.invoke(value)
            }
        }

    private var _onArSessionCreated = mutableListOf<(session: ArSession) -> Unit>()
    var onArSessionCreated: ((session: ArSession) -> Unit)? = null

    /**
     * ### Invoked when an ARCore error occurred
     *
     * Registers a callback to be invoked when the ARCore Session cannot be initialized because
     * ARCore is not available on the device or the camera permission has been denied.
     */
    var onArSessionFailed: ((exception: Exception) -> Unit)? = null
    var onArSessionResumed: ((session: ArSession) -> Unit)? = null
    var onArSessionConfigChanged: ((session: ArSession, config: Config) -> Unit)? = null

    /**
     * ### Invoked when an ARCore frame is processed
     *
     * Registers a callback to be invoked when a valid ARCore Frame is processing.
     *
     * The callback to be invoked once per frame **immediately before the scene
     * is updated**.
     *
     * The callback will only be invoked if the Frame is considered as valid.
     */
    var onArFrame: ((arFrame: ArFrame) -> Unit)? = null

    /**
     * ### Invoked when an ARCore trackable is tapped
     *
     * Depending on the session configuration the [HitResult.getTrackable] can be:
     * - A [Plane] if [ArSession.planeFindingEnabled].
     * - An [InstantPlacementPoint] if [ArSession.instantPlacementEnabled].
     * - A [DepthPoint] and [Point] if [ArSession.depthEnabled].
     *
     * The listener is only invoked if no node is tapped.
     *
     * - `hitResult` - The ARCore hit result for the trackable that was tapped.
     * - `motionEvent` - The motion event that caused the tap.
     */
    var onTapAr: ((hitResult: HitResult, motionEvent: MotionEvent) -> Unit)? = null

    /**
     * ### Invoked when an ARCore AugmentedImage TrackingState/TrackingMethod is updated
     *
     * Registers a callback to be invoked when an ARCore AugmentedImage TrackingState/TrackingMethod
     * is updated. The callback will be invoked on each AugmentedImage update.
     *
     * @see AugmentedImage.getTrackingState
     * @see AugmentedImage.getTrackingMethod
     */
    var onAugmentedImageUpdate = mutableListOf<(augmentedImage: AugmentedImage) -> Unit>()

    /**
     * ### Invoked when an ARCore AugmentedFace TrackingState is updated
     *
     * Registers a callback to be invoked when an ARCore AugmentedFace TrackingState is updated. The
     * callback will be invoked on each AugmentedFace update.
     *
     * @see AugmentedFace.getTrackingState
     */
    var onAugmentedFaceUpdate: ((augmentedFace: AugmentedFace) -> Unit)? = null

    var onArTrackingFailureChanged: ((trackingFailureReason: TrackingFailureReason?) -> Unit)? =
        null

    override val cameraGestureDetector = null
    override val cameraManipulator = null

    override fun onCreate(owner: LifecycleOwner) {
        super.onCreate(owner)
        arCore.create(context, activity, sessionFeatures)
    }
<<<<<<< HEAD

    override fun onResume(owner: LifecycleOwner) {
        super.onResume(owner)
        arCore.resume(context, activity)
    }

    override fun onPause(owner: LifecycleOwner) {
        super.onPause(owner)
        arCore.pause()
    }

    override fun onLayout(changed: Boolean, left: Int, top: Int, right: Int, bottom: Int) {
        arSession?.setDisplayGeometry(display.rotation, width, height)
    }

=======

    override fun onResume(owner: LifecycleOwner) {
        super.onResume(owner)
        arCore.resume(context, activity)
    }

    override fun onPause(owner: LifecycleOwner) {
        super.onPause(owner)
        arCore.pause()
    }

    override fun onLayout(changed: Boolean, left: Int, top: Int, right: Int, bottom: Int) {
        arSession?.setDisplayGeometry(display.rotation, width, height)
    }

>>>>>>> 415997cd
    fun onArSessionCreated(session: ArSession) {
        session.setCameraTextureNames(arCameraStream.cameraTextureIds)

        session.configure { config ->
            // getting ar frame doesn't block and gives last frame
            config.updateMode = Config.UpdateMode.LATEST_CAMERA_IMAGE
            // FocusMode must be changed after the session resume to work
            // config.focusMode = focusMode
            config.planeFindingMode = _planeFindingMode
            config.depthMode = _depthMode
            config.instantPlacementEnabled = _instantPlacementEnabled
            config.cloudAnchorEnabled = _cloudAnchorEnabled
            config.lightEstimationMode = lightEstimationMode
            config.geospatialEnabled = _geospatialEnabled
        }

        addEntity(arCameraStream.renderable)

        _onArSessionCreated.toList().forEach { it(session) }
        onArSessionCreated?.invoke(session)
    }

    fun onArSessionFailed(exception: Exception) {
        onArSessionFailed?.invoke(exception)
    }

    fun onArSessionResumed(session: ArSession) {
        session.configure { config ->
            // FocusMode must be changed after the session resume to work
            config.focusMode = _focusMode
        }

        onArSessionResumed?.invoke(session)
    }

    fun onArSessionConfigChanged(session: ArSession, config: Config) {
        // Feature config, therefore facing direction, can only be configured once per session.
        isFrontFaceWindingInverted = session.cameraConfig.facingDirection == FacingDirection.FRONT

        onArSessionConfigChanged?.invoke(session, config)
    }

    /**
     * Before the render call occurs, update the ARCore session to grab the latest frame and update
     * listeners.
     *
     * The super.onFrame() is called if the session updated successfully and a new frame was
     * obtained. Update the scene before rendering.
     */
    override fun doFrame(frameTime: FrameTime) {
        arSession?.update(frameTime)?.let { arFrame ->
            // During startup the camera system may not produce actual images immediately.
            // In this common case, a frame with timestamp = 0 will be returned.
//            if (arFrame.frame.timestamp != 0L
            // && arFrame.time != currentFrame?.time
//            ) {
            currentFrame = arFrame
            doArFrame(arFrame)
//            }
        }
        super.doFrame(frameTime)
    }

    /**
     * ### Invoked once per [Frame] immediately before the Scene is updated.
     *
     * The listener will be called in the order in which they were added.
     */
    protected open fun doArFrame(arFrame: ArFrame) {
        val camera = arFrame.camera
        val isCameraTracking = camera.isTracking

        // Keep the screen unlocked while tracking, but allow it to lock when tracking stops.
        // You will say thanks when still have battery after a long day debugging an AR app.
        // ...and it's better for your users
        activity?.setKeepScreenOn(isCameraTracking)

        arCameraStream.update(this, arFrame)
        cameraNode.updateTrackedPose(camera)

        children.filterIsInstance<ArNode>().forEach { it.onArFrame(arFrame, isCameraTracking) }

        lightEstimator?.update(this, arFrame)?.let { (environment, mainLight) ->
            environmentEstimated = environment
            mainLightEstimated = mainLight
        }

        planeRenderer.update(arFrame)

        trackingFailureReason = if (isCameraTracking) {
            camera.trackingFailureReason.takeIf { it != TrackingFailureReason.NONE }
        } else null

        if (onAugmentedImageUpdate.isNotEmpty()) {
            arFrame.updatedAugmentedImages.forEach { augmentedImage ->
                onAugmentedImageUpdate.forEach {
                    it(augmentedImage)
                }
            }
        }

        if (onAugmentedFaceUpdate != null) {
            arFrame.updatedAugmentedFaces.forEach(onAugmentedFaceUpdate)
        }

        onArFrame?.invoke(arFrame)
    }

    /**
     * ### Define the session config used by ARCore
     *
     * Prefer calling this method before the global (Activity or Fragment) onResume() cause the session
     * base configuration in made there.
     * Any later calls (after onSessionResumed()) to this function are not completely sure be taken in
     * account by ARCore (even if most of them will work)
     *
     * Please check that all your Session Config parameters are taken in account by ARCore at
     * runtime.
     *
     * @param applyConfig the apply block for the new config
     */
    fun configureSession(applyConfig: (ArSession, Config) -> Unit) {
        _onArSessionCreated += object : (ArSession) -> Unit {
            override fun invoke(session: ArSession) {
                _onArSessionCreated -= this
                session.configure { config ->
                    applyConfig.invoke(session, config)
                }
            }
        }
    }

    override fun onTap(motionEvent: MotionEvent, node: Node?, renderable: Renderable?) {
        super.onTap(motionEvent, node, renderable)

        if (node == null) {
            arSession?.currentFrame?.hitTest(motionEvent)?.let { hitResult ->
                onTapAr(hitResult, motionEvent)
            }
        }
    }

    /**
     * ### Invoked when an ARCore trackable is tapped
     *
     * Calls the `onTapAr` listener if it is available.
     *
     * @param hitResult The ARCore hit result for the trackable that was tapped.
     * @param motionEvent The motion event that caused the tap.
     */
    open fun onTapAr(hitResult: HitResult, motionEvent: MotionEvent) {
        onTapAr?.invoke(hitResult, motionEvent)
    }

    fun hitTest(
        position: Position,
        plane: Boolean = planeFindingEnabled,
        depth: Boolean = depthEnabled,
        instant: Boolean = instantPlacementEnabled,
    ) = currentFrame?.hitTest(position, plane, depth, instant)

    /**
     * ### Performs a ray cast to retrieve the ARCore info at this camera point
     *
     * @param frame the [ArFrame] from where we take the [HitResult]
     * By default the latest session frame if any exist
     * @param xPx x view coordinate in pixels
     * @property yPx y view coordinate in pixels
     *
     * @return the hitResult or null if no info is retrieved
     *
     * @see ArFrame.hitTest
     */
    fun hitTest(
        xPx: Float = width / 2.0f,
        yPx: Float = height / 2.0f,
        plane: Boolean = planeFindingEnabled,
        depth: Boolean = depthEnabled,
        instant: Boolean = instantPlacementEnabled,
        approximateDistance: Float = 2.0f
    ) = currentFrame?.hitTest(xPx, yPx, plane, depth, instant, approximateDistance)

    override fun destroy() {
        if (!isDestroyed) {
            arCore.destroy()

            arCameraStream.destroy()

            lightEstimator?.destroy()
            planeRenderer.destroy()
        }

        super.destroy()
    }
}<|MERGE_RESOLUTION|>--- conflicted
+++ resolved
@@ -340,7 +340,6 @@
         super.onCreate(owner)
         arCore.create(context, activity, sessionFeatures)
     }
-<<<<<<< HEAD
 
     override fun onResume(owner: LifecycleOwner) {
         super.onResume(owner)
@@ -356,23 +355,6 @@
         arSession?.setDisplayGeometry(display.rotation, width, height)
     }
 
-=======
-
-    override fun onResume(owner: LifecycleOwner) {
-        super.onResume(owner)
-        arCore.resume(context, activity)
-    }
-
-    override fun onPause(owner: LifecycleOwner) {
-        super.onPause(owner)
-        arCore.pause()
-    }
-
-    override fun onLayout(changed: Boolean, left: Int, top: Int, right: Int, bottom: Int) {
-        arSession?.setDisplayGeometry(display.rotation, width, height)
-    }
-
->>>>>>> 415997cd
     fun onArSessionCreated(session: ArSession) {
         session.setCameraTextureNames(arCameraStream.cameraTextureIds)
 
