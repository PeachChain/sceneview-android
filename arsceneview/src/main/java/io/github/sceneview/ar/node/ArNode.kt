--- conflicted
+++ resolved
@@ -78,29 +78,6 @@
      */
     open var pose: Pose? = null
         set(value) {
-<<<<<<< HEAD
-//            if (field?.transform != value?.transform) {
-            field = value
-            if (value != null) {
-                if (applyPosePosition && applyPoseRotation) {
-                    if (isSmoothPoseEnable) {
-                        smoothTransform = value.transform
-                    } else {
-                        transform = value.transform
-                    }
-                } else {
-                    val posePosition = value.takeIf { applyPosePosition }?.position
-                        ?: position
-                    val poseQuaternion = value.takeIf { applyPoseRotation }?.quaternion
-                        ?: quaternion
-                    if (position != posePosition || quaternion != poseQuaternion) {
-                        transform(posePosition, poseQuaternion, smooth = isSmoothPoseEnable)
-                    }
-                }
-            } else {
-                // Should we move back the node to the default position
-//                    transform(DEFAULT_POSITION, DEFAULT_QUATERNION, smooth = isSmoothPoseEnable)
-=======
             field = value
             if (value != null) {
                 poseTransform = Transform(
@@ -119,10 +96,7 @@
                 if (value != null) {
                     transform(value)
                 }
->>>>>>> 9e4f2981
-            }
-            onPoseChanged?.invoke(value)
-//            }
+            }
         }
 
     /**
