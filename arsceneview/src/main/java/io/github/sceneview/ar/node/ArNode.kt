package io.github.sceneview.ar.node

import com.google.android.filament.Engine
import com.google.ar.core.*
import com.google.ar.core.Anchor.CloudAnchorState
import com.google.ar.sceneform.math.Vector3
import dev.romainguy.kotlin.math.*
import io.github.sceneview.*
import io.github.sceneview.ar.ArSceneView
import io.github.sceneview.ar.arcore.*
import io.github.sceneview.math.Transform
import io.github.sceneview.node.ModelNode

/**
 * ### Construct a new placement AR Node
 */
open class ArNode(engine: Engine) : ModelNode(engine) {

    override val sceneView: ArSceneView? get() = super.sceneView as? ArSceneView
    protected val arSession: ArSession? get() = sceneView?.arSession

    /**
     * ### Should the [ArNode.position] be updated with the ARCore detected [Pose]
     *
     * Use this parameter if you want to keep a static position and let it like it was initially
     * defined without being influenced by the ARCore [Trackable] retrieved value.
     */
    var applyPosePosition = true

    /**
     * ### Should the [ArNode.rotation] be updated with the ARCore detected [Pose]
     *
     * Use this parameter if you want to keep a static rotation and let it like it was initially
     * defined without being influenced by the ARCore [Trackable] retrieved value.
     */
    var applyPoseRotation = false

    var updateAnchorPose = true

    /**
     * ### Adjust the anchor pose update interval in seconds
     *
     * ARCore may update the [anchor] pose because of environment detection evolving during time.
     * You can choose to retrieve more accurate anchor position and rotation or let it as it was
     * when it was anchored.
     * Only used when the [ArNode] is anchored.
     * `null` means never update the pose
     */
    var anchorPoseUpdateInterval: Double? = null
    var anchorUpdatedFrame: ArFrame? = null
        private set

    /**
     * ### The position of the intersection between a ray and detected real-world geometry.
     *
     * The position is the location in space where the ray intersected the geometry.
     * The orientation is a best effort to face the user's device, and its exact definition differs
     * depending on the Trackable that was hit.
     *
     * - [Plane]: X+ is perpendicular to the cast ray and parallel to the plane, Y+ points along the
     * plane normal (up, for [Plane.Type.HORIZONTAL_UPWARD_FACING] planes), and Z+ is parallel to
     * the plane, pointing roughly toward the user's device.
     *
     * - [Point]: Attempt to estimate the normal of the surface centered around the hit test.
     * Surface normal estimation is most likely to succeed on textured surfaces and with camera
     * motion. If [Point.getOrientationMode] returns
     * [Point.OrientationMode.ESTIMATED_SURFACE_NORMAL], then X+ is perpendicular to the cast ray
     * and parallel to the physical surface centered around the hit test, Y+ points along the
     * estimated surface normal, and Z+ points roughly toward the user's device.
     * If [Point.getOrientationMode] returns [Point.OrientationMode.INITIALIZED_TO_IDENTITY], then
     * X+ is perpendicular to the cast ray and points right from the perspective of the user's
     * device, Y+ points up, and Z+ points roughly toward the user's device.
     *
     * - If you wish to retain the location of this pose beyond the duration of a single frame,
     * create an [Anchor] using [createAnchor] to save the pose in a physically consistent way.
     *
     * @see createAnchor
     */
    open var pose: Pose? = null
        set(value) {
            field = value
            if (value != null) {
<<<<<<< HEAD
                poseTransform = Transform(
                    position = if (applyPosePosition) value.position else position,
                    quaternion = if (applyPoseRotation) value.quaternion else quaternion,
                    scale = scale
                )
=======
                poseTransform = if (applyPosePosition && applyPoseRotation) {
                    value.transform
                } else {
                    Transform(
                        position = if (applyPosePosition) value.position else position,
                        quaternion = if (applyPoseRotation) value.quaternion else quaternion,
                        scale = scale
                    )
                }
>>>>>>> 415997cd
            }
            onPoseChanged?.invoke(value)
        }

    open var poseTransform: Transform? = null
        set(value) {
            if (field != value) {
                field = value
                if (value != null) {
                    transform(value)
                }
            }
        }

    /**
     * TODO : Doc
     */
    open var anchor: Anchor? = null
        set(value) {
            field?.detach()
            field = value
            pose = value?.pose
            onAnchorChanged?.invoke(value)
        }

    /**
     * TODO : Doc
     */
    val isAnchored get() = anchor != null

    val isAnchorTracking get() = anchor?.isTracking == true

    /**
     * ### The current cloud anchor state of the [anchor].
     */
    val cloudAnchorState: CloudAnchorState
        get() = anchor?.cloudAnchorState ?: CloudAnchorState.NONE

    /**
     * ### Whether a Cloud Anchor is currently being hosted or resolved
     */
    var cloudAnchorTaskInProgress = false
        private set

    var onTrackingChanged: ((isTracking: Boolean) -> Unit)? = null

    var onPoseChanged: ((pose: Pose?) -> Unit)? = null

    var onAnchorChanged: ((anchor: Anchor?) -> Unit)? = null

    var isCameraTracking = true
        private set(value) {
            if (field != value) {
                field = value
                updateVisibility()
            }
        }

    private var lastFrameAnchorTracking = false

    private var onCloudAnchorTaskCompleted: ((anchor: Anchor, success: Boolean) -> Unit)? = null

    override var isSelectable = true

    override var isRotationEditable: Boolean = true
    override var isScaleEditable: Boolean = true

    override val isVisibleInHierarchy: Boolean
        get() = super.isVisibleInHierarchy && isCameraTracking

    constructor(engine: Engine, anchor: Anchor) : this(engine) {
        this.anchor = anchor
    }

    open fun onArFrame(arFrame: ArFrame, isCameraTracking: Boolean) {
        this.isCameraTracking = isCameraTracking

        val anchor = anchor ?: return

        val isAnchorTracking = anchor.isTracking

        // Update the anchor position if any
<<<<<<< HEAD
        if (anchor.trackingState == TrackingState.TRACKING) {
=======
        if (isAnchorTracking) {
>>>>>>> 415997cd
            if (updateAnchorPose && (anchorPoseUpdateInterval == null
                        || arFrame.intervalSeconds(anchorUpdatedFrame) >= anchorPoseUpdateInterval!!)
            ) {
                // Get the current pose of an Anchor in world space. The Anchor pose is updated
                // during calls to session.update() as ARCore refines its estimate of the world.
                pose = anchor.pose
                anchorUpdatedFrame = arFrame
            }
        }

        if (isAnchorTracking != lastFrameAnchorTracking) {
            onTrackingChanged?.invoke(isAnchorTracking)
            lastFrameAnchorTracking = isAnchorTracking
        }

        if (cloudAnchorTaskInProgress) {
            // Call the listener when the task completes successfully or with an error
            if (cloudAnchorState != CloudAnchorState.NONE &&
                cloudAnchorState != CloudAnchorState.TASK_IN_PROGRESS
            ) {
                cloudAnchorTaskInProgress = false
                onCloudAnchorTaskCompleted?.invoke(
                    anchor,
                    cloudAnchorState == CloudAnchorState.SUCCESS
                )
                onCloudAnchorTaskCompleted = null
            }
        }
    }

    /**
     * ### Anchor this node to make it fixed at the actual position and orientation is the world
     *
     * Creates an anchor at the given pose in the world coordinate space that is attached to this
     * trackable. The type of trackable will determine the semantics of attachment and how the
     * anchor's pose will be updated to maintain this relationship. Note that the relative offset
     * between the pose of multiple anchors attached to a trackable may adjust slightly over time as
     * ARCore updates its model of the world.
     */
    open fun detachAnchor() {
        anchor = null
    }

    /**
     * ### Hosts a Cloud Anchor based on the [anchor]
     *
     * The [anchor] is replaced with a new anchor returned by [Session.hostCloudAnchorWithTtl].
     *
     * @param ttlDays The lifetime of the anchor in days. See [Session.hostCloudAnchorWithTtl] for more details.
     * @param onTaskCompleted Called when the task completes successfully or with an error.
     */
    fun hostCloudAnchor(
        ttlDays: Int = 1,
        onTaskCompleted: (anchor: Anchor, success: Boolean) -> Unit
    ) {
        if (cloudAnchorTaskInProgress) throw IllegalStateException("The task is already in progress")

        if (anchor == null) throw IllegalStateException("The anchor shouldn't be null")

        anchor = arSession?.hostCloudAnchorWithTtl(anchor, ttlDays)
        cloudAnchorTaskInProgress = true
        onCloudAnchorTaskCompleted = onTaskCompleted
    }

    /**
     * ### Resolves a Cloud Anchor
     *
     * The [anchor] is replaced with a new anchor returned by [Session.resolveCloudAnchor].
     *
     * @param cloudAnchorId The Cloud Anchor ID of the Cloud Anchor.
     * @param onTaskCompleted Called when the task completes successfully or with an error.
     */
    fun resolveCloudAnchor(
        cloudAnchorId: String,
        onTaskCompleted: (anchor: Anchor, success: Boolean) -> Unit
    ) {
        if (cloudAnchorTaskInProgress) throw IllegalStateException("The task is already in progress")

        anchor = arSession?.resolveCloudAnchor(cloudAnchorId)
        cloudAnchorTaskInProgress = true
        onCloudAnchorTaskCompleted = onTaskCompleted
    }

    /**
     * ### Cancels a resolve task
     *
     * The [anchor] is detached to cancel the resolve task.
     */
    fun cancelCloudAnchorResolveTask() {
        if (cloudAnchorTaskInProgress) {
            anchor?.detach()
            cloudAnchorTaskInProgress = false
            onCloudAnchorTaskCompleted = null
        }
    }

    override fun destroy() {
        anchor?.detach()
        anchor = null

        cloudAnchorTaskInProgress = false
        onCloudAnchorTaskCompleted = null

        super.destroy()
    }

    //TODO : Move all those functions

    /**
     * ### Converts a point in the local-space of this node to world-space.
     *
     * @param point the point in local-space to convert
     * @return a new vector that represents the point in world-space
     */
    fun localToWorldPosition(point: Vector3) = transformationMatrix.transformPoint(point)

    /**
     * ### Converts a point in world-space to the local-space of this node.
     *
     * @param point the point in world-space to convert
     * @return a new vector that represents the point in local-space
     */
    fun worldToLocalPosition(point: Vector3) = transformationMatrixInverted.transformPoint(point)

    /**
     * ### Converts a direction from the local-space of this node to world-space.
     *
     * Not impacted by the position or scale of the node.
     *
     * @param direction the direction in local-space to convert
     * @return a new vector that represents the direction in world-space
     */
//    fun localToWorldDirection(direction: Vector3) =
//        Quaternion.rotateVector(worldQuaternion, direction)

    /**
     * ### Converts a direction from world-space to the local-space of this node.
     *
     * Not impacted by the position or scale of the node.
     *
     * @param direction the direction in world-space to convert
     * @return a new vector that represents the direction in local-space
     */
//    fun worldToLocalDirection(direction: Vector3) =
//        Quaternion.inverseRotateVector(worldQuaternion, direction)

    /** ### Gets the world-space forward direction vector (-z) of this node */
//    val worldForward get() = localToWorldDirection(Vector3.forward())

    /** ### Gets the world-space back direction vector (+z) of this node */
//    val worldBack get() = localToWorldDirection(Vector3.back())

    /** ### Gets the world-space right direction vector (+x) of this node */
//    val worldRight get() = localToWorldDirection(Vector3.right())

    /** ### Gets the world-space left direction vector (-x) of this node */
//    val worldLeft get() = localToWorldDirection(Vector3.left())

    /** ### Gets the world-space up direction vector (+y) of this node */
//    val worldUp get() = localToWorldDirection(Vector3.up())

    /** ### Gets the world-space down direction vector (-y) of this node */
//    val worldDown get() = localToWorldDirection(Vector3.down())

    override fun clone() = copy(ArNode(engine))

    fun copy(toNode: ArNode = ArNode(engine)) = toNode.apply {
        super.copy(toNode)
    }
}<|MERGE_RESOLUTION|>--- conflicted
+++ resolved
@@ -80,13 +80,6 @@
         set(value) {
             field = value
             if (value != null) {
-<<<<<<< HEAD
-                poseTransform = Transform(
-                    position = if (applyPosePosition) value.position else position,
-                    quaternion = if (applyPoseRotation) value.quaternion else quaternion,
-                    scale = scale
-                )
-=======
                 poseTransform = if (applyPosePosition && applyPoseRotation) {
                     value.transform
                 } else {
@@ -96,7 +89,6 @@
                         scale = scale
                     )
                 }
->>>>>>> 415997cd
             }
             onPoseChanged?.invoke(value)
         }
@@ -179,11 +171,7 @@
         val isAnchorTracking = anchor.isTracking
 
         // Update the anchor position if any
-<<<<<<< HEAD
-        if (anchor.trackingState == TrackingState.TRACKING) {
-=======
         if (isAnchorTracking) {
->>>>>>> 415997cd
             if (updateAnchorPose && (anchorPoseUpdateInterval == null
                         || arFrame.intervalSeconds(anchorUpdatedFrame) >= anchorPoseUpdateInterval!!)
             ) {
