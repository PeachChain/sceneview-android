--- conflicted
+++ resolved
@@ -58,11 +58,7 @@
     api project(":sceneview")
 
     // ARCore
-<<<<<<< HEAD
-    api "com.google.ar:core:1.37.0"
-=======
     api "com.google.ar:core:1.39.0"
->>>>>>> 415997cd
 }
 
 afterEvaluate {
