--- conflicted
+++ resolved
@@ -259,11 +259,7 @@
     }
 
     open fun destroy() {
-<<<<<<< HEAD
-        childNodes.forEach {
-=======
         childNodes.toList().forEach {
->>>>>>> 415997cd
             removeChildNode(it)
             it.destroy()
         }
