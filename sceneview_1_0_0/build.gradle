--- conflicted
+++ resolved
@@ -66,19 +66,11 @@
     }
 
     compileOptions {
-<<<<<<< HEAD
-        sourceCompatibility = JavaVersion.VERSION_17
-        targetCompatibility = JavaVersion.VERSION_17
-    }
-    kotlinOptions {
-        jvmTarget = JavaVersion.VERSION_17
-=======
         sourceCompatibility JavaVersion.VERSION_17
         targetCompatibility JavaVersion.VERSION_17
     }
     kotlinOptions {
         jvmTarget = '17'
->>>>>>> 82358d59
     }
     buildFeatures {
         compose = true
@@ -104,11 +96,7 @@
     api 'dev.romainguy:kotlin-math:1.5.3'
 
     // Filament
-<<<<<<< HEAD
     def filament_version = '1.36.0'
-=======
-    def filament_version = '1.34.0'
->>>>>>> 82358d59
     api "com.google.android.filament:filament-android:$filament_version"
     api "com.google.android.filament:gltfio-android:$filament_version"
     api "com.google.android.filament:filament-utils-android:$filament_version"
