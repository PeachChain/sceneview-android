--- conflicted
+++ resolved
@@ -43,11 +43,7 @@
 ```gradle
 dependencies {
     // 3D only
-<<<<<<< HEAD
-    implementation 'io.github.sceneview:sceneview:1.0.10'
-=======
     implementation 'io.github.sceneview:sceneview:1.0.12'
->>>>>>> 415997cd
 }
 ```
 [API Reference](https://sceneview.github.io/api/sceneview-android/sceneview/)
@@ -56,11 +52,7 @@
 ```gradle
 dependencies {
     // 3D and ARCore
-<<<<<<< HEAD
-    implementation 'io.github.sceneview:arsceneview:0.10.0'
-=======
     implementation 'io.github.sceneview:arsceneview:0.10.2'
->>>>>>> 415997cd
 }
 ```
 [API Reference](https://sceneview.github.io/api/sceneview-android/arsceneview/)
