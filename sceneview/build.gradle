plugins {
    id 'com.android.library'
    id 'kotlin-android'
    id 'filament-tools-plugin'
    id 'org.jetbrains.dokka'
    id 'maven-publish'
}


// *************************************************************************************************
// Filament Plugin
// *************************************************************************************************
//
// Needed if you want to generate Materials, Indirect Light (IBL) and Skyboxes.
//
// 1) Copy/paste the /buildSrc dir into your project root folder
// 2) Copy/paste the plugins line above (plugins: { id 'filament-tools-plugin' }) and bellow into
// your app/module build.gradle
// 3) Download the Filament tools release archive for your development desktop:
// Filament release download: https://github.com/google/filament/releases
// (Choose the corresponding version to the filament_version bellow)
// 4) Copy/paste the Filament Plugin part from the gradle.properties file to your project
// 5) Sync Gradle and clean your project
if (project.properties['filamentPluginEnabled']?.toBoolean()) {
    filamentTools {
        // Material generation: .mat -> .filamat
        materialInputDir = project.layout.projectDirectory.dir("../assets/materials")
        materialOutputDir = project.layout.projectDirectory.dir("src/main/assets/sceneview/materials")
        // IBL and Skybox generation: .hdr -> _ibl.ktx and _skybox.ktx
        iblInputDir = project.layout.projectDirectory.dir("../assets/environments")
        iblOutputDir = project.layout.projectDirectory.dir("src/main/assets/sceneview/environments")
        iblFormat = "ktx"
    }

    clean.doFirst {
        delete "src/main/assets/sceneview/materials"
        delete "src/main/assets/sceneview/environments"
    }
}
// *************************************************************************************************

group = GROUP
version = VERSION_NAME

android {
    namespace 'io.github.sceneview'

    compileSdk 34
    compileSdkVersion 34

    defaultConfig {
        minSdk 24
        targetSdk 34

        consumerProguardFiles 'consumer-rules.pro'

        buildConfigField 'String', 'VERSION_NAME', "\"${project.properties['VERSION_NAME']}\""
    }

    buildTypes {
        release {
            minifyEnabled false
            proguardFiles getDefaultProguardFile('proguard-android-optimize.txt'), 'proguard-rules.pro'
        }
        debug {
            minifyEnabled false
            proguardFiles getDefaultProguardFile('proguard-android-optimize.txt'), 'proguard-rules.pro'
        }
    }

    compileOptions {
        sourceCompatibility = JavaVersion.VERSION_17
        targetCompatibility = JavaVersion.VERSION_17
    }
    kotlinOptions {
        jvmTarget = JavaVersion.VERSION_17
    }
    buildFeatures {
        compose = true
    }
    composeOptions {
        kotlinCompilerExtensionVersion = "1.4.8"
    }
    // Preserve compression of filament files
    androidResources {
        noCompress 'filamat', 'ktx'
    }
}

dependencies {
    //TODO: Remove it when cleaned all
    implementation files("libs/libsceneform_runtime_schemas.jar")

    // Kotlin
    implementation "org.jetbrains.kotlin:kotlin-stdlib:$kotlin_version"
<<<<<<< HEAD
    api "org.jetbrains.kotlinx:kotlinx-coroutines-core:1.7.2"
    api "org.jetbrains.kotlinx:kotlinx-coroutines-core-jvm:1.7.2"
    api "org.jetbrains.kotlinx:kotlinx-coroutines-android:1.7.2"
    api "org.jetbrains.kotlinx:kotlinx-coroutines-jdk8:1.7.2"
=======
    api "org.jetbrains.kotlinx:kotlinx-coroutines-core:1.6.4"
    api "org.jetbrains.kotlinx:kotlinx-coroutines-core-jvm:1.6.4"
    api "org.jetbrains.kotlinx:kotlinx-coroutines-android:1.6.4"
    api "org.jetbrains.kotlinx:kotlinx-coroutines-jdk8:1.6.4"
>>>>>>> 703cc61b

    // kotlin-math
    api 'dev.romainguy:kotlin-math:1.5.3'

    // Filament
<<<<<<< HEAD
    def filament_version = '1.44.0'
=======
    def filament_version = '1.36.0'
>>>>>>> 703cc61b
    api "com.google.android.filament:filament-android:$filament_version"
    api "com.google.android.filament:gltfio-android:$filament_version"
    api "com.google.android.filament:filament-utils-android:$filament_version"

    // AndroidX
<<<<<<< HEAD
    implementation "androidx.annotation:annotation:1.7.0"
    api "androidx.lifecycle:lifecycle-common-java8:2.6.2"
    api "androidx.lifecycle:lifecycle-extensions:2.2.0"

    // Compose
    implementation "androidx.compose.ui:ui:1.5.3"
    implementation "androidx.compose.foundation:foundation:1.5.3"

    // Android KTX
    api "androidx.core:core-ktx:1.12.0"
    api "androidx.fragment:fragment-ktx:1.6.1"
    api "androidx.lifecycle:lifecycle-runtime-ktx:2.6.2"
=======
    implementation "androidx.annotation:annotation:1.6.0"
    api "androidx.lifecycle:lifecycle-common-java8:2.6.1"
    api "androidx.lifecycle:lifecycle-extensions:2.2.0"

    // Compose
    implementation "androidx.compose.ui:ui:1.5.0"
    implementation "androidx.compose.foundation:foundation:1.5.0"

    // Android KTX
    api "androidx.core:core-ktx:1.10.1"
    api "androidx.fragment:fragment-ktx:1.6.1"
    api "androidx.lifecycle:lifecycle-runtime-ktx:2.6.1"
>>>>>>> 703cc61b

    // Fuel
    implementation "com.github.kittinunf.fuel:fuel:2.3.1"
    implementation "com.github.kittinunf.fuel:fuel-android:2.3.1"
    implementation "com.github.kittinunf.fuel:fuel-coroutines:2.3.1"
}

afterEvaluate {
    publishing {
        publications {
            release(MavenPublication) {
                groupId = rootProject.ext.GROUP
                artifactId = project.ext.POM_ARTIFACT_ID
                version = project.ext.VERSION_NAME

                from components.release
            }
        }
    }
}<|MERGE_RESOLUTION|>--- conflicted
+++ resolved
@@ -93,33 +93,21 @@
 
     // Kotlin
     implementation "org.jetbrains.kotlin:kotlin-stdlib:$kotlin_version"
-<<<<<<< HEAD
     api "org.jetbrains.kotlinx:kotlinx-coroutines-core:1.7.2"
     api "org.jetbrains.kotlinx:kotlinx-coroutines-core-jvm:1.7.2"
     api "org.jetbrains.kotlinx:kotlinx-coroutines-android:1.7.2"
     api "org.jetbrains.kotlinx:kotlinx-coroutines-jdk8:1.7.2"
-=======
-    api "org.jetbrains.kotlinx:kotlinx-coroutines-core:1.6.4"
-    api "org.jetbrains.kotlinx:kotlinx-coroutines-core-jvm:1.6.4"
-    api "org.jetbrains.kotlinx:kotlinx-coroutines-android:1.6.4"
-    api "org.jetbrains.kotlinx:kotlinx-coroutines-jdk8:1.6.4"
->>>>>>> 703cc61b
 
     // kotlin-math
     api 'dev.romainguy:kotlin-math:1.5.3'
 
     // Filament
-<<<<<<< HEAD
     def filament_version = '1.44.0'
-=======
-    def filament_version = '1.36.0'
->>>>>>> 703cc61b
     api "com.google.android.filament:filament-android:$filament_version"
     api "com.google.android.filament:gltfio-android:$filament_version"
     api "com.google.android.filament:filament-utils-android:$filament_version"
 
     // AndroidX
-<<<<<<< HEAD
     implementation "androidx.annotation:annotation:1.7.0"
     api "androidx.lifecycle:lifecycle-common-java8:2.6.2"
     api "androidx.lifecycle:lifecycle-extensions:2.2.0"
@@ -132,20 +120,6 @@
     api "androidx.core:core-ktx:1.12.0"
     api "androidx.fragment:fragment-ktx:1.6.1"
     api "androidx.lifecycle:lifecycle-runtime-ktx:2.6.2"
-=======
-    implementation "androidx.annotation:annotation:1.6.0"
-    api "androidx.lifecycle:lifecycle-common-java8:2.6.1"
-    api "androidx.lifecycle:lifecycle-extensions:2.2.0"
-
-    // Compose
-    implementation "androidx.compose.ui:ui:1.5.0"
-    implementation "androidx.compose.foundation:foundation:1.5.0"
-
-    // Android KTX
-    api "androidx.core:core-ktx:1.10.1"
-    api "androidx.fragment:fragment-ktx:1.6.1"
-    api "androidx.lifecycle:lifecycle-runtime-ktx:2.6.1"
->>>>>>> 703cc61b
 
     // Fuel
     implementation "com.github.kittinunf.fuel:fuel:2.3.1"
