--- conflicted
+++ resolved
@@ -1,25 +1,5 @@
 package io.github.sceneview.node
 
-<<<<<<< HEAD
-import android.content.Context
-import com.google.android.filament.Engine
-import com.google.android.filament.Entity
-import com.google.android.filament.EntityInstance
-import com.google.android.filament.TransformManager
-import com.google.android.filament.gltfio.Animator
-import com.google.android.filament.gltfio.FilamentAsset
-import com.google.ar.sceneform.math.Matrix
-import dev.romainguy.kotlin.math.*
-import io.github.sceneview.SceneView
-import io.github.sceneview.gesture.NodeMotionEvent
-import io.github.sceneview.math.*
-import io.github.sceneview.model.*
-import io.github.sceneview.renderable.Renderable
-import io.github.sceneview.transform.*
-import io.github.sceneview.utils.FrameTime
-import kotlinx.coroutines.Dispatchers
-import kotlinx.coroutines.withContext
-=======
 import androidx.annotation.IntRange
 import com.google.android.filament.Box
 import com.google.android.filament.Engine
@@ -44,16 +24,12 @@
 import io.github.sceneview.model.model
 import io.github.sceneview.model.renderableEntities
 import io.github.sceneview.utils.intervalSeconds
->>>>>>> 8d0be827
 
 /**
  * Create the ModelNode from a loaded model instance.
  *
  * @see ModelLoader
  */
-<<<<<<< HEAD
-open class ModelNode(engine: Engine) : RenderableNode(engine) {
-=======
 open class ModelNode(engine: Engine) : Node(engine) {
 
     interface ChildNode {
@@ -109,68 +85,15 @@
         entity = entity,
         viewSize = viewSize
     ), ChildNode
->>>>>>> 8d0be827
 
     data class PlayingAnimation(val startTime: Long = System.nanoTime(), val loop: Boolean = true)
 
-    open var modelRootEntity: Int? = null
-        @Entity
-        set(value) {
-            modelRootInstance?.let {
-                if (transformManager.getParentOrNull(it) == transformEntity) {
-                    transformManager.setParent(it, null)
-                }
-            }
-            field = value
-            modelRootInstance?.let {
-                transformManager.setParent(it, transformInstance)
-            }
-            modelTransform = _modelTransform
-        }
-
-    val modelRootInstance: Int?
-        @EntityInstance
-        get() = modelRootEntity?.let { transformManager.getInstance(it) }
-
-    /**
-<<<<<<< HEAD
-     * The node model origin (center)
-     *
-     * A node's content origin is the transformation between its coordinate space and that used by
-     * its [position]. The default origin is zero vector, specifying that the node's position
-     * locates the origin of its coordinate system relatively to that center point.
-=======
+    /**
      * The [ModelInstance] to display.
->>>>>>> 8d0be827
      *
      * The renderable is usually a 3D model.
      * @see ModelLoader
      */
-<<<<<<< HEAD
-    open var modelPosition: Position
-        get() = modelTransform.position
-        set(value) {
-            modelTransform = Transform(value, modelQuaternion, modelScale)
-        }
-
-    /**
-     * Model quaternion rotation.
-     *
-     * @see modelTransform
-     */
-    var modelQuaternion: Quaternion
-        get() = modelTransform.quaternion
-        set(value) {
-            modelTransform = Transform(modelPosition, value, modelScale)
-        }
-
-    /**
-     * The node model orientation
-     *
-     * A node's content origin is the transformation between its coordinate space and that used by
-     * its [quaternion]. The default origin is zero vector, specifying that the node's orientation
-     * locates the origin of its rotation relatively to that center point.
-=======
     var modelInstance: ModelInstance? = null
         set(value) {
             field = value
@@ -217,7 +140,6 @@
 
     /**
      * Gets the bounding box computed from the supplied min / max values in glTF accessors.
->>>>>>> 8d0be827
      *
      * This does not return a bounding box over all FilamentInstance, it's just a straightforward
      * AAAB that can be determined at load time from the asset data.
@@ -225,107 +147,17 @@
     val boundingBox get() = model?.boundingBox ?: Box()
 
     /**
-<<<<<<< HEAD
-     * The model scale
-     */
-    open var modelScale: Scale
-        get() = modelTransform.scale
-        set(value) {
-            modelTransform = Transform(modelPosition, modelQuaternion, value)
-        }
-
-    private var _modelTransform = Transform()
-
-    /**
-     * Local transform of the model transform component (i.e. relative to the parent).
-     *
-     * @see TransformManager.getTransform
-     * @see TransformManager.setTransform
-     */
-    var modelTransform: Transform
-        get() = _modelTransform
-        set(value) {
-            _modelTransform = value
-            modelRootInstance?.let {
-                transformManager.setTransform(it, value)
-            }
-        }
-=======
      * Retrieves the [Animator] for this instance.
      */
     var animator: Animator? = null//modelInstance?.animator
->>>>>>> 8d0be827
-
-    val modelWorldTransform: Transform
-        get() = modelRootInstance?.let {
-            transformManager.getWorldTransform(it)
-        } ?: worldTransform
-
-    /**
-     * The source [Model] ([FilamentAsset]) from the [ModelInstance] [ModelInstance]
-     */
-    open val model get() = modelInstance?.model
 
     /**
      * The number of animation definitions in the glTF asset.
      */
-<<<<<<< HEAD
-    open var modelInstance: ModelInstance? = null
-        set(value) {
-            if (field != value) {
-//                field?.destroy()
-                field = value
-                animator = value?.animator
-                modelRootEntity = value?.root
-                sceneEntities = value?.entities ?: intArrayOf()
-=======
     val animationCount get() = animator?.animationCount ?: 0
->>>>>>> 8d0be827
 
     var playingAnimations = mutableMapOf<Int, PlayingAnimation>()
 
-<<<<<<< HEAD
-    var onModelLoaded = mutableListOf<(modelInstance: ModelInstance) -> Unit>()
-    var onModelChanged = mutableListOf<() -> Unit>()
-    var onModelError: ((exception: Exception) -> Unit)? = null
-
-    override val renderables: List<Renderable>
-        get() = modelInstance?.renderables?.toList() ?: listOf()
-
-    val lights: List<Renderable>
-        get() = modelInstance?.lights?.toList() ?: listOf()
-
-    val renderableNames: List<String>
-        get() = modelInstance?.model?.renderableNames?.toList() ?: listOf()
-
-    private var loadedModel: Model? = null
-
-    /**
-     * ### Create the Node and load a monolithic binary glTF and add it to the Node
-     *
-     * @param modelGlbFileLocation the model glb/gltf file location:
-     * ```
-     * - A relative asset file location *models/mymodel.glb*
-     * - An Android resource from the res folder *context.getResourceUri(R.raw.mymodel)*
-     * - A File path *Uri.fromFile(myModelFile).path*
-     * - An http or https url *https://mydomain.com/mymodel.glb*
-     * ```
-     * @param autoAnimate Plays the animations automatically if the model has one
-     * @param scaleUnits Scale the model to fit a unit cube. Default `null` to keep model original
-     * size
-     * @param centerOrigin Center point origin position within the model:
-     * Float cube position values between -1.0 and 1.0 corresponding to percents from
-     * model sizes.
-     * - `null` = Keep the origin point where it was at the model export time
-     * - `Position(x = 0.0f, y = 0.0f, z = 0.0f)` = Center the model horizontally and vertically
-     * - `Position(x = 0.0f, y = -1.0f, z = 0.0f)` = center horizontal | bottom
-     * - `Position(x = -1.0f, y = 1.0f, z = 0.0f)` = left | top
-     * - ...
-     * ```
-     * @param onError An exception has been thrown during model loading
-     * @param onLoaded Called when the model loading finished so you can change its properties
-     * (material, texture,...)
-=======
     /**
      * Gets the skin count of this instance.
      */
@@ -364,36 +196,16 @@
 
     /**
      * Construct a Model Node with a model instance
->>>>>>> 8d0be827
      *
      * @see setModelInstance
      */
     constructor(
-<<<<<<< HEAD
-        engine: Engine,
-        modelGlbFileLocation: String,
-        autoAnimate: Boolean = true,
-        scaleUnits: Float? = null,
-        centerOrigin: Position? = null,
-        onError: ((error: Exception) -> Unit)? = null,
-        onLoaded: ((modelInstance: ModelInstance) -> Unit)? = null
-    ) : this(engine) {
-        loadModelGlbAsync(
-            modelGlbFileLocation,
-            autoAnimate,
-            scaleUnits,
-            centerOrigin,
-            onError,
-            onLoaded
-        )
-=======
         modelInstance: ModelInstance,
         autoAnimate: Boolean = true,
         scaleToUnits: Float? = null,
         centerOrigin: Position? = null
     ) : this(modelInstance.model.engine) {
         setModelInstance(modelInstance, autoAnimate, scaleToUnits, centerOrigin)
->>>>>>> 8d0be827
     }
 
     /**
@@ -411,20 +223,11 @@
      * - `Position(x = -1.0f, y = 1.0f, z = 0.0f)` = left | top aligned
      * - ...
      */
-<<<<<<< HEAD
-    constructor(
-        engine: Engine,
-=======
     fun setModelInstance(
->>>>>>> 8d0be827
         modelInstance: ModelInstance,
         autoAnimate: Boolean = true,
         scaleToUnits: Float? = null,
         centerOrigin: Position? = null
-<<<<<<< HEAD
-    ) : this(engine) {
-        setModelInstance(modelInstance, autoAnimate, scaleToUnits, centerOrigin)
-=======
     ) {
         this.modelInstance = modelInstance
 
@@ -433,17 +236,12 @@
         }
         scaleToUnits?.let { scaleModel(it) }
         centerOrigin?.let { centerModel(it) }
->>>>>>> 8d0be827
     }
 
     override fun onFrame(frameTimeNanos: Long) {
         super.onFrame(frameTimeNanos)
 
-<<<<<<< HEAD
-        model?.let { it.popRenderable() }
-=======
         model?.popRenderable()
->>>>>>> 8d0be827
 
         playingAnimations.forEach { (index, animation) ->
             animator?.let { animator ->
@@ -515,95 +313,15 @@
     }
 
     /**
-<<<<<<< HEAD
-     * Loads a monolithic binary glTF and add it to the Node
-     *
-     * @param glbFileLocation the glb file location:
-     * - A relative asset file location *models/mymodel.glb*
-     * - An android resource from the res folder *context.getResourceUri(R.raw.mymodel)*
-     * - A File path *Uri.fromFile(myModelFile).path*
-     * - An http or https url *https://mydomain.com/mymodel.glb*
-     * @param autoAnimate Plays the animations automatically if the model has one
-     * @param scaleToUnits Scale the model to fit a unit cube. Default `null` to keep model original
-     * size
-     * @param centerOrigin Center the model origin to this unit cube position
-     * - `null` = Keep the original model center point
-     * - `Position(x = 0.0f, y = 0.0f, z = 0.0f)` = Center the model horizontally and vertically
-     * - `Position(x = 0.0f, y = -1.0f, z = 0.0f)` = center horizontal | bottom aligned
-     * - `Position(x = -1.0f, y = 1.0f, z = 0.0f)` = left | top aligned
-     * - ...
-=======
      * Attaches the given skin to the given node, which must have an associated mesh with
      * BONE_INDICES and BONE_WEIGHTS attributes.
      *
      * This is a no-op if the given skin index or target is invalid.
->>>>>>> 8d0be827
      */
     fun attachSkin(target: Node, @IntRange(from = 0) skinIndex: Int = 0) =
         modelInstance?.attachSkin(skinIndex, target.entity)
 
     /**
-<<<<<<< HEAD
-     * Loads a monolithic binary glTF and add it to the Node
-     *
-     * @param glbFileLocation the glb file location:
-     * - A relative asset file location *models/mymodel.glb*
-     * - An android resource from the res folder *context.getResourceUri(R.raw.mymodel)*
-     * - A File path *Uri.fromFile(myModelFile).path*
-     * - An http or https url *https://mydomain.com/mymodel.glb*
-     * @param autoAnimate Plays the animations automatically if the model has one
-     * @param scaleToUnits Scale the model to fit a unit cube. Default `null` to keep model original
-     * size
-     * @param centerOrigin Center the model origin to this unit cube position
-     * - `null` = Keep the original model center point
-     * - `Position(x = 0.0f, y = 0.0f, z = 0.0f)` = Center the model horizontally and vertically
-     * - `Position(x = 0.0f, y = -1.0f, z = 0.0f)` = center horizontal | bottom aligned
-     * - `Position(x = -1.0f, y = 1.0f, z = 0.0f)` = left | top aligned
-     * - ...
-     */
-    fun loadModelGlbAsync(
-        glbFileLocation: String,
-        autoAnimate: Boolean = true,
-        scaleToUnits: Float? = null,
-        centerOrigin: Position? = null,
-        onError: ((error: Exception) -> Unit)? = null,
-        onLoaded: ((modelInstance: ModelInstance) -> Unit)? = null
-    ): ModelNode {
-        doOnAttachedToScene { sceneView ->
-            sceneView.coroutineScope?.launchWhenCreated {
-                loadModelGlb(
-                    sceneView.context,
-                    glbFileLocation,
-                    autoAnimate,
-                    scaleToUnits,
-                    centerOrigin,
-                    onError
-                )?.also {
-                    onLoaded?.invoke(it)
-                }
-            }
-        }
-        return this
-    }
-
-    /**
-     * Loads a monolithic binary glTF and add it to the Node
-     *
-     * @param gltfFileLocation the gltf file location:
-     * - A relative asset file location *models/mymodel.gltf*
-     * - An android resource from the res folder *context.getResourceUri(R.raw.mymodel)*
-     * - A File path *Uri.fromFile(myModelFile).path*
-     * - An http or https url *https://mydomain.com/mymodel.gltf*
-     * @param autoAnimate Plays the animations automatically if the model has one
-     * @param scaleToUnits Scale the model to fit a unit cube. Default `null` to keep model original
-     * size
-     * @param centerOrigin Center the model origin to this unit cube position
-     * - `null` = Keep the original model center point
-     * - `Position(x = 0.0f, y = 0.0f, z = 0.0f)` = Center the model horizontally and vertically
-     * - `Position(x = 0.0f, y = -1.0f, z = 0.0f)` = center horizontal | bottom aligned
-     * - `Position(x = -1.0f, y = 1.0f, z = 0.0f)` = left | top aligned
-     * - ...
-=======
      * Attaches the given skin to the given node, which must have an associated mesh with
      * BONE_INDICES and BONE_WEIGHTS attributes.
      *
@@ -614,56 +332,11 @@
 
     /**
      * Gets the joint count at skin index in this instance.
->>>>>>> 8d0be827
      */
     open fun getJointCount(@IntRange(from = 0) skinIndex: Int = 0): Int =
         modelInstance?.getJointCountAt(skinIndex) ?: 0
 
     /**
-<<<<<<< HEAD
-     * Loads a monolithic binary glTF and add it to the Node
-     *
-     * @param gltfFileLocation the gltf file location:
-     * - A relative asset file location *models/mymodel.gltf*
-     * - An android resource from the res folder *context.getResourceUri(R.raw.mymodel)*
-     * - A File path *Uri.fromFile(myModelFile).path*
-     * - An http or https url *https://mydomain.com/mymodel.gltf*
-     * @param autoAnimate Plays the animations automatically if the model has one
-     * @param scaleToUnits Scale the model to fit a unit cube. Default `null` to keep model original
-     * size
-     * @param centerOrigin Center the model origin to this unit cube position
-     * - `null` = Keep the original model center point
-     * - `Position(x = 0.0f, y = 0.0f, z = 0.0f)` = Center the model horizontally and vertically
-     * - `Position(x = 0.0f, y = -1.0f, z = 0.0f)` = center horizontal | bottom aligned
-     * - `Position(x = -1.0f, y = 1.0f, z = 0.0f)` = left | top aligned
-     * - ...
-     */
-    fun loadModelGltfAsync(
-        context: Context,
-        gltfFileLocation: String,
-        resourceLocationResolver: (String) -> String = { resourceFileName: String ->
-            "${gltfFileLocation.substringBeforeLast("/")}/$resourceFileName"
-        },
-        autoAnimate: Boolean = true,
-        scaleToUnits: Float? = null,
-        centerOrigin: Position? = null,
-        onError: ((error: Exception) -> Unit)? = null,
-        onLoaded: ((model: Model) -> Unit)? = null
-    ): ModelNode {
-        doOnAttachedToScene { sceneView ->
-            sceneView.coroutineScope?.launchWhenCreated {
-                loadModelGltf(
-                    context,
-                    gltfFileLocation,
-                    resourceLocationResolver,
-                    autoAnimate,
-                    scaleToUnits,
-                    centerOrigin,
-                    onError
-                )?.also {
-                    onLoaded?.invoke(it)
-                }
-=======
      * Changes the material instances binding for the given primitives.
      *
      * @see RenderableComponent.materialInstances
@@ -673,7 +346,6 @@
         set(value) {
             value.forEachIndexed { index, materialInstances ->
                 renderableNodes[index].materialInstances = materialInstances
->>>>>>> 8d0be827
             }
         }
 
@@ -737,25 +409,6 @@
     fun setScreenSpaceContactShadows(enabled: Boolean) =
         renderableNodes.forEach { it.setScreenSpaceContactShadows(enabled) }
 
-<<<<<<< HEAD
-    override fun getTransformationMatrix(): Matrix {
-        return Matrix(modelWorldTransform.toColumnsFloatArray())
-    }
-
-    /** ### Detach and destroy the node */
-    override fun destroy() {
-        loadedModel?.destroy()
-        super.destroy()
-    }
-
-    override fun clone() = copy(ModelNode(engine))
-
-    open fun copy(toNode: ModelNode = ModelNode(engine)): ModelNode = toNode.apply {
-        super.copy(toNode)
-        setModelInstance(this@ModelNode.modelInstance)
-    }
-}
-=======
     /**
      * Changes the drawing order for blended primitives.
      *
@@ -783,5 +436,4 @@
 }
 
 inline operator fun <reified T : ModelNode.ChildNode> List<T>.get(name: String): T? =
-    firstOrNull { it.getName() == name }
->>>>>>> 8d0be827
+    firstOrNull { it.getName() == name }