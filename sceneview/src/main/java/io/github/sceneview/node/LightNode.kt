package io.github.sceneview.node

import com.google.android.filament.Engine
<<<<<<< HEAD
import io.github.sceneview.light.Light
import io.github.sceneview.light.destroyLight
import io.github.sceneview.light.direction
import io.github.sceneview.light.position
import io.github.sceneview.math.Direction
import io.github.sceneview.math.lookTowards
import io.github.sceneview.utils.FrameTime
=======
import com.google.android.filament.EntityManager
import com.google.android.filament.LightManager
import com.google.android.filament.Material
import io.github.sceneview.Entity
import io.github.sceneview.components.LightComponent
>>>>>>> 8d0be827

/**
 * Light source [Node] in the scene such as a sun or street lights.
 *
 * At least one light must be added to a scene in order to see anything (unless the
 * [Material.Shading.UNLIT] is used).
 *
 * Creation and destruction:
 * - A Light component is created using the [LightManager.Builder] and destroyed by calling
 * [LightManager.destroy].
 *
 * @see LightManager
 */
<<<<<<< HEAD
open class LightNode(engine: Engine) : Node(engine) {
=======
open class LightNode(
    engine: Engine,
    entity: Entity = EntityManager.get().create()
) : Node(engine, entity), LightComponent {
>>>>>>> 8d0be827

    override var isTouchable = false
    override var isEditable = false

<<<<<<< HEAD
    /**
     * TODO : Doc
     */
    constructor(engine: Engine, light: Light) : this(engine) {
        this.light = light
        worldPosition = light.position
        worldQuaternion = lookTowards(eye = light.position, direction = light.direction)
    }

    override fun onFrame(frameTime: FrameTime) {
        super.onFrame(frameTime)

        if (isAttached) {
            light?.let { light ->
                if (light.position != worldPosition) {
                    light.position = worldPosition
                }
                //TODO: Check that
                val worldDirection = worldQuaternion * Direction(y = 1.0f)
                if (light.direction != worldDirection) {
                    light.direction = worldDirection
                }
            }
        }
=======
    constructor(
        engine: Engine,
        type: LightManager.Type,
        entity: Entity = EntityManager.get().create(),
        apply: LightManager.Builder.() -> Unit
    ) : this(engine, entity) {
        LightManager.Builder(type)
            .apply(apply)
            .build(engine, entity)
>>>>>>> 8d0be827
    }

    override fun destroy() {
        lightManager.destroy(entity)
        super.destroy()
<<<<<<< HEAD
        light?.let { engine.destroyLight(it) }
=======
>>>>>>> 8d0be827
    }
}<|MERGE_RESOLUTION|>--- conflicted
+++ resolved
@@ -1,21 +1,11 @@
 package io.github.sceneview.node
 
 import com.google.android.filament.Engine
-<<<<<<< HEAD
-import io.github.sceneview.light.Light
-import io.github.sceneview.light.destroyLight
-import io.github.sceneview.light.direction
-import io.github.sceneview.light.position
-import io.github.sceneview.math.Direction
-import io.github.sceneview.math.lookTowards
-import io.github.sceneview.utils.FrameTime
-=======
 import com.google.android.filament.EntityManager
 import com.google.android.filament.LightManager
 import com.google.android.filament.Material
 import io.github.sceneview.Entity
 import io.github.sceneview.components.LightComponent
->>>>>>> 8d0be827
 
 /**
  * Light source [Node] in the scene such as a sun or street lights.
@@ -29,44 +19,14 @@
  *
  * @see LightManager
  */
-<<<<<<< HEAD
-open class LightNode(engine: Engine) : Node(engine) {
-=======
 open class LightNode(
     engine: Engine,
     entity: Entity = EntityManager.get().create()
 ) : Node(engine, entity), LightComponent {
->>>>>>> 8d0be827
 
     override var isTouchable = false
     override var isEditable = false
 
-<<<<<<< HEAD
-    /**
-     * TODO : Doc
-     */
-    constructor(engine: Engine, light: Light) : this(engine) {
-        this.light = light
-        worldPosition = light.position
-        worldQuaternion = lookTowards(eye = light.position, direction = light.direction)
-    }
-
-    override fun onFrame(frameTime: FrameTime) {
-        super.onFrame(frameTime)
-
-        if (isAttached) {
-            light?.let { light ->
-                if (light.position != worldPosition) {
-                    light.position = worldPosition
-                }
-                //TODO: Check that
-                val worldDirection = worldQuaternion * Direction(y = 1.0f)
-                if (light.direction != worldDirection) {
-                    light.direction = worldDirection
-                }
-            }
-        }
-=======
     constructor(
         engine: Engine,
         type: LightManager.Type,
@@ -76,15 +36,10 @@
         LightManager.Builder(type)
             .apply(apply)
             .build(engine, entity)
->>>>>>> 8d0be827
     }
 
     override fun destroy() {
         lightManager.destroy(entity)
         super.destroy()
-<<<<<<< HEAD
-        light?.let { engine.destroyLight(it) }
-=======
->>>>>>> 8d0be827
     }
 }