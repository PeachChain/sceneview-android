package io.github.sceneview.node

import android.animation.AnimatorSet
import android.animation.ObjectAnimator
import android.view.MotionEvent
<<<<<<< HEAD
import com.google.android.filament.*
import com.google.ar.sceneform.collision.Collider
import com.google.ar.sceneform.collision.CollisionShape
import com.google.ar.sceneform.common.TransformProvider
import com.google.ar.sceneform.math.Matrix
import com.google.ar.sceneform.math.Vector3
import com.google.ar.sceneform.rendering.*
import dev.romainguy.kotlin.math.*
import io.github.sceneview.SceneView
import io.github.sceneview.animation.NodeAnimator
import io.github.sceneview.gesture.*
import io.github.sceneview.math.*
import io.github.sceneview.renderable.Renderable
import io.github.sceneview.transform.*
import io.github.sceneview.utils.FrameTime
import kotlin.reflect.KProperty
=======
import com.google.android.filament.Engine
import com.google.android.filament.EntityManager
import com.google.android.filament.TransformManager
import dev.romainguy.kotlin.math.Float3
import dev.romainguy.kotlin.math.Quaternion
import dev.romainguy.kotlin.math.clamp
import dev.romainguy.kotlin.math.degrees
import dev.romainguy.kotlin.math.inverse
import dev.romainguy.kotlin.math.lookAt
import dev.romainguy.kotlin.math.lookTowards
import dev.romainguy.kotlin.math.quaternion
import dev.romainguy.kotlin.math.scale
import dev.romainguy.kotlin.math.transform
import io.github.sceneview.Entity
import io.github.sceneview.FilamentEntity
import io.github.sceneview.SceneView
import io.github.sceneview.animation.NodeAnimator
import io.github.sceneview.collision.Collider
import io.github.sceneview.collision.CollisionShape
import io.github.sceneview.collision.CollisionSystem
import io.github.sceneview.collision.Matrix
import io.github.sceneview.collision.TransformProvider
import io.github.sceneview.collision.Vector3
import io.github.sceneview.gesture.GestureDetector
import io.github.sceneview.gesture.MoveGestureDetector
import io.github.sceneview.gesture.NodeMotionEvent
import io.github.sceneview.gesture.RotateGestureDetector
import io.github.sceneview.gesture.ScaleGestureDetector
import io.github.sceneview.gesture.transform
import io.github.sceneview.managers.getTransform
import io.github.sceneview.managers.getWorldTransform
import io.github.sceneview.managers.setParent
import io.github.sceneview.managers.setTransform
import io.github.sceneview.math.Direction
import io.github.sceneview.math.Position
import io.github.sceneview.math.Rotation
import io.github.sceneview.math.Scale
import io.github.sceneview.math.Transform
import io.github.sceneview.math.equals
import io.github.sceneview.math.quaternion
import io.github.sceneview.math.slerp
import io.github.sceneview.math.times
import io.github.sceneview.math.toMatrix
import io.github.sceneview.math.toQuaternion
import io.github.sceneview.utils.intervalSeconds
>>>>>>> 8d0be827

// This is the default from the ViewConfiguration class.
private const val defaultTouchSlop = 8

/**
 * A Node represents a transformation within the scene graph's hierarchy.
 *
 * It can contain a renderable for the rendering engine to render.
 *
 * Each node can have an arbitrary number of child nodes and one parent. The parent may be
 * another node, or the scene.
 *
 * ------- +y ----- -z
 *
 * ---------|----/----
 *
 * ---------|--/------
 *
 * -x - - - 0 - - - +x
 *
 * ------/--|---------
 *
 * ----/----|---------
 *
 * +z ---- -y --------
 */
<<<<<<< HEAD
open class Node(val engine: Engine) : NodeParent, TransformProvider,
    GestureDetector.OnGestureListener by GestureDetector.SimpleOnGestureListener() {

=======
open class Node(
    val engine: Engine,
    @FilamentEntity val entity: Entity = EntityManager.get().create()
) : TransformProvider,
    GestureDetector.OnGestureListener by GestureDetector.SimpleOnGestureListener() {

    /**
     * Define your own custom name.
     */
    open var name: String? = null

>>>>>>> 8d0be827
    /**
     * The node can be selected when a touch event happened.
     *
     * If a not touchable child [Node] is touched, we check the parent hierarchy to find the
     * closest touchable parent. In this case, the first selectable parent will be the one to have
     * its [isTouchable] value to `true`.
     */
<<<<<<< HEAD
    protected open val sceneView: SceneView? get() = parent as? SceneView ?: parentNode?.sceneView
    val transformManager: TransformManager get() = engine.transformManager

    // TODO : Remove when every dependent is kotlined
    fun getSceneViewInternal() = sceneView
=======
    open var isTouchable = true

    open var isEditable = false
    open var isPositionEditable = false
    open var isRotationEditable = true
    open var isScaleEditable = true
    var minEditableScale = 0.1f
    var maxEditableScale = 10.0f

    /**
     * The visible state of this node.
     *
     * Note that a Node may be visible but still not rendered if its parent is not visible or if it
     * isn't part of the scene.
     */
    open var isVisible = true
        get() = field && parent?.isVisible != false
        set(value) {
            if (field != value) {
                field = value
                updateVisibility()
            }
        }
>>>>>>> 8d0be827

    var isSmoothTransformEnabled = false

    /**
     * The smooth position, rotation and scale speed.
     *
     * This value is used by [smooth]
     */
    var smoothTransformSpeed = 5.0f

    @Entity
    open val transformEntity: Int = EntityManager.get().create().apply {
        transformManager.create(this)
    }

    val transformInstance: Int
        @EntityInstance
        get() = transformManager.getInstance(transformEntity)

    /**
     * Position to locate within the coordinate system the parent.
     *
     * Default is `Position(x = 0.0f, y = 0.0f, z = 0.0f)`, indicating that the component is placed
     * at the origin of the parent component's coordinate system.
     *
     * **Horizontal (X):**
     * - left: x < 0.0f
     * - center horizontal: x = 0.0f
     * - right: x > 0.0f
     *
     * **Vertical (Y):**
     * - top: y > 0.0f
     * - center vertical : y = 0.0f
     * - bottom: y < 0.0f
     *
     * **Depth (Z):**
     * - forward: z < 0.0f
     * - origin/camera position: z = 0.0f
     * - backward: z > 0.0f
     *
     * ------- +y ----- -z
     *
     * ---------|----/----
     *
     * ---------|--/------
     *
     * -x - - - 0 - - - +x
     *
     * ------/--|---------
     *
     * ----/----|---------
     *
     * +z ---- -y --------
<<<<<<< HEAD
     *
     * @see transform
     */
    var position: Position
        get() = transform.position
        set(value) {
            transform = Transform(value, quaternion, scale)
        }

    /**
     * World-space position.
     *
     * The world position of this component (i.e. relative to the [SceneView]).
     * This is the composition of this component's local position with its parent's world position.
     *
     * @see worldTransform
     */
    var worldPosition: Position
        get() = worldTransform.position
        set(value) {
            position = worldToParent * value
        }

    /**
     * Quaternion rotation.
     *
     * @see transform
     */
    var quaternion: Quaternion
        get() = transform.quaternion
        set(value) {
            transform = Transform(position, value, scale)
        }

    /**
     * The world-space quaternion.
     *
     * The world quaternion of this component (i.e. relative to the [SceneView]).
     * This is the composition of this component's local quaternion with its parent's world
     * quaternion.
     *
     * @see worldTransform
     */
    var worldQuaternion: Quaternion
        get() = worldTransform.toQuaternion()
        set(value) {
            quaternion = worldToParent.toQuaternion() * value
        }

    /**
     * Orientation in Euler Angles Degrees per axis from `0.0f` to `360.0f`.
     *
     * The three-component rotation vector specifies the direction of the rotation axis in degrees.
     * Rotation is applied relative to the component's origin property.
     *
     * Default is `Rotation(x = 0.0f, y = 0.0f, z = 0.0f)`, specifying no rotation.
     *
     * Note that modifying the individual components of the returned rotation doesn't have any
     * effect.
     *
     * ------- +y ----- -z
     *
     * ---------|----/----
     *
     * ---------|--/------
     *
     * -x - - - 0 - - - +x
     *
     * ------/--|---------
     *
     * ----/----|---------
     *
     * +z ---- -y --------
     *
=======
     *
>>>>>>> 8d0be827
     * @see transform
     */
    open var position: Position
        get() = transform.position
        set(value) {
            transform = Transform(value, quaternion, scale)
        }

    /**
<<<<<<< HEAD
     * World-space rotation.
     *
     * The world rotation of this component (i.e. relative to the [SceneView]).
     * This is the composition of this component's local rotation with its parent's world
     * rotation.
=======
     * World-space position.
     *
     * The world position of this component (i.e. relative to the [SceneView]).
     * This is the composition of this component's local position with its parent's world position.
     *
     * @see worldTransform
     */
    open var worldPosition: Position
        get() = worldTransform.position
        set(value) {
            position = getLocalPosition(value)
        }


    /**
     * Quaternion rotation.
     *
     * @see transform
     */
    open var quaternion: Quaternion
        get() = transform.quaternion
        set(value) {
            transform = Transform(position, value, scale)
        }

    /**
     * The world-space quaternion.
     *
     * The world quaternion of this component (i.e. relative to the [SceneView]).
     * This is the composition of this component's local quaternion with its parent's world
     * quaternion.
>>>>>>> 8d0be827
     *
     * @see worldTransform
     */
    var worldRotation: Rotation
        get() = worldTransform.rotation
        set(value) {
<<<<<<< HEAD
            worldQuaternion = Quaternion.fromEuler(value)
        }

    /**
     * Scale on each axis.
     *
     * Reduce (`scale < 1.0f`) / Increase (`scale > 1.0f`)
     *
     * @see transform
     */
    var scale: Scale
        get() = transform.scale
        set(value) {
            transform = Transform(position, quaternion, value)
        }

    /**
     * World-space scale.
     *
     * The world scale of this component (i.e. relative to the [SceneView]).
     * This is the composition of this component's local scale with its parent's world
     * scale.
     *
     * @see worldTransform
     */
    var worldScale: Scale
        get() = worldTransform.scale
=======
            quaternion = getLocalQuaternion(value)
        }

    /**
     * Orientation in Euler Angles Degrees per axis from `0.0f` to `360.0f`.
     *
     * The three-component rotation vector specifies the direction of the rotation axis in degrees.
     * Rotation is applied relative to the component's origin property.
     *
     * Default is `Rotation(x = 0.0f, y = 0.0f, z = 0.0f)`, specifying no rotation.
     *
     * Note that modifying the individual components of the returned rotation doesn't have any
     * effect.
     *
     * @see transform
     */
    open var rotation: Rotation
        get() = quaternion.toEulerAngles()
        set(value) {
            quaternion = Quaternion.fromEuler(value)
        }

    /**
     * World-space rotation.
     *
     * The world rotation of this component (i.e. relative to the [SceneView]).
     * This is the composition of this component's local rotation with its parent's world rotation.
     *
     * @see worldTransform
     */
    open var worldRotation: Rotation
        get() = worldTransform.rotation
>>>>>>> 8d0be827
        set(value) {
            worldQuaternion = Quaternion.fromEuler(value)
        }

    /**
<<<<<<< HEAD
     * Local transform of the transform component (i.e. relative to the parent).
     *
     * @see TransformManager.getTransform
     * @see TransformManager.setTransform
     */
    var transform: Transform
        get() = transformManager.getTransform(transformInstance)
        set(value) {
            transformManager.setTransform(transformInstance, value)
        }

    /**
     * World transform of a transform component (i.e. relative to the root).
     *
     * @see TransformManager.getWorldTransform
     */
    open val worldTransform: Transform
        get() = transformManager.getWorldTransform(transformInstance)

    /**
     * Transform from the world coordinate system to the coordinate system of the parent.
     *
     * @see TransformManager.getWorldTransform
     */
    val worldToParent: Transform
        get() = inverse(parentNode?.worldTransform ?: Transform())
=======
     * Scale on each axis.
     *
     * Reduce (`scale < 1.0f`) / Increase (`scale > 1.0f`).
     *
     * @see transform
     */
    open var scale: Scale
        get() = transform.scale
        set(value) {
            transform = Transform(position, quaternion, value)
        }

    /**
     * World-space scale.
     *
     * The world scale of this component (i.e. relative to the [SceneView]).
     * This is the composition of this component's local scale with its parent's world scale.
     *
     * @see worldTransform
     */
    open var worldScale: Scale
        get() = worldTransform.scale
        set(value) {
            scale = getLocalScale(value)
        }

    /**
     * Local transform of the transform component (i.e. relative to the parent).
     *
     * @see TransformManager.getTransform
     * @see TransformManager.setTransform
     */
    open var transform: Transform
        get() = transformManager.getTransform(transformInstance)
        set(value) {
            if (transform != value) {
                transformManager.setTransform(transformInstance, value)
                onTransformChanged()
            }
        }
>>>>>>> 8d0be827

    /**
     * World transform of a transform component (i.e. relative to the root).
     *
     * @see TransformManager.getWorldTransform
     */
    open var worldTransform: Transform
        get() = transformManager.getWorldTransform(transformInstance)
        set(value) {
            transform = getLocalTransform(value)
        }

    var smoothTransform: Transform? = null

    /**
     * Changes the parent node.
     *
     * If set to null, this node will be detached.
     *
     * The local position, rotation, and scale of this node will remain the same.
     * Therefore, the world position, rotation, and scale of this node may be different after the
     * parent changes.
     *
     * In addition to setting this field, it will also do the following things:
     * - Remove this node from its previous parent's children.
     * - Add this node to its new parent's children.
     * - Recursively update the node's transformation to reflect the change in parent.
     * - Recursively update the scene field to match the new parent's scene field.
     */
    var parent: Node? = null
        set(value) {
            if (field != value) {
                val oldParent = field
                field = value
<<<<<<< HEAD
                parentEntity = (value as? Node)?.transformEntity
                // Add to new parent if not already added
                value?.addChild(this)
                // Find the new parent SceneView
                sceneView?.let { attachToScene(it) }
            }
        }

    var parentEntity: Int?
        @Entity
        get() = transformManager.getParentOrNull(transformInstance)
        @Entity
        set(value) {
            transformManager.setParent(
                transformInstance,
                value?.let { transformManager.getInstance(it) }
            )
        }

    val parentInstance: Int?
        @EntityInstance
        get() = parentEntity?.let { transformManager.getInstance(it) }

    val allParents: List<NodeParent>
        get() = listOfNotNull(parent) + (parentNode?.allParents ?: listOf())

    open var _sceneEntities = intArrayOf()

    open var sceneEntities: IntArray
        get() = _sceneEntities
        set(value) {
            sceneView?.removeEntities(_sceneEntities)
            _sceneEntities = value
            if (isVisibleInHierarchy) {
                sceneView?.addEntities(sceneEntities)
            }
        }

    /**
     * ## The smooth position, rotation and scale speed
     *
     * This value is used by [smooth]
     */
    var smoothSpeed = 5.0f

    var smoothTransform: Transform? = null

    /**
     * ### The node can be selected when a touch event happened
     *
     * If a not selectable child [Node] is touched, we check the parent hierarchy to find the
     * closest selectable parent. In this case, the first selectable parent will be the one to have
     * its [isSelected] value to `true`.
     */
    open var isSelectable = false

    /**
     * ### The visible state of this node.
     *
     * Note that a Node may be enabled but still inactive if it isn't part of the scene or if its
     * parent is inactive.
     */
    open var isVisible = true
        set(value) {
            if (field != value) {
                field = value
                updateVisibility()
            }
        }

    open val isVisibleInHierarchy: Boolean
        get() = isVisible && (parentNode?.isVisibleInHierarchy != false)

    open var isPositionEditable = false
    open var isRotationEditable = false
    open var isScaleEditable = false
    open var isEditable: Boolean
        get() = isPositionEditable || isRotationEditable || isScaleEditable
        set(value) {
            isPositionEditable = value
            isRotationEditable = value
            isScaleEditable = value
        }

    var minEditableScale = 0.1f
    var maxEditableScale = 10.0f

    var currentEditingTransform: KProperty<*>? = null

    // Collision fields.
    var collider: Collider? = null
        private set

    /** Listener for [onFrame] call */
    var onFrame: ((frameTime: FrameTime, node: Node) -> Unit)? = null

    /** Listener for [onAttachedToScene] call */
    var onAttachedToScene: ((sceneView: SceneView) -> Unit)? = null

    /** Listener for [onDetachedFromScene] call */
    var onDetachedFromScene: ((sceneView: SceneView) -> Unit)? = null

    /**
     * ### The transformation (position, rotation or scale) of the [Node] has changed
     *
     * If node A's position is changed, then that will trigger [onTransformChanged] to be
     * called for all of it's descendants.
     */
    val onTransformChanged = mutableListOf<(node: Node) -> Unit>()

    /**
     * ### Invoked when the node is tapped
     *
     * Only nodes with renderables or their parent nodes can be tapped since Filament picking is
     * used to find a touched node. The ID of the Filament renderable can be used to determine what
     * part of a model is tapped.
     *
     * - `renderable` - The ID of the Filament renderable that was tapped.
     * - `motionEvent` - The motion event that caused the tap.
     */
    var onTap: ((motionEvent: MotionEvent, renderable: Renderable?) -> Unit)? = null

    override var children = listOf<Node>()
=======
                oldParent?.let { it.childNodes = it.childNodes - this }
                value?.let { it.childNodes = it.childNodes + this }
                transformManager.setParent(transformInstance, value?.transformInstance)
            }
        }

    var childNodes = setOf<Node>()
        set(value) {
            if (field != value) {
                val removedNodes = field.subtract(value)
                val addedNodes = value.subtract(field)
                field = value
                removedNodes.forEach { child ->
                    if (child.parent == this@Node) {
                        child.parent = null
                    }
                    onChildRemoved.forEach { it(child) }
                }
                addedNodes.forEach { child ->
                    if (child.parent != this@Node) {
                        child.parent = this@Node
                    }
                    onChildAdded.forEach { it(child) }
                }
                onTransformChanged()
            }
        }
>>>>>>> 8d0be827

    var collisionSystem: CollisionSystem? = null
        set(value) {
            if (field != value) {
                field = value
                collider?.setAttachedCollisionSystem(value)
            }
        }

<<<<<<< HEAD
    private val _onAttachedToScene = mutableListOf<(sceneView: SceneView) -> Unit>()

    // The first delta is always way off as it contains all delta until threshold to
    // recognize rotate gesture is met
    private var skipFirstRotateEdit = false
=======
    var onFrame: ((frameTimeNanos: Long) -> Unit)? = null
    var onSmoothEnd: ((node: Node) -> Unit)? = null
    var onTap: ((motionEvent: MotionEvent) -> Unit)? = null
>>>>>>> 8d0be827

    protected val transformManager get() = engine.transformManager
    protected val transformInstance get() = transformManager.getInstance(entity)

<<<<<<< HEAD
    open fun attachToScene(sceneView: SceneView) {
        sceneEntities = _sceneEntities

        sceneView.collisionSystem.let { collider?.setAttachedCollisionSystem(it) }
        if (selectionVisualizer == null && sceneView.selectionVisualizer != null) {
            selectionVisualizer = sceneView.selectionVisualizer?.invoke()
        }
        children.forEach { it.attachToScene(sceneView) }
        onAttachedToScene(sceneView)
    }

    open fun detachFromScene(sceneView: SceneView) {
        sceneView.scene.removeEntities(sceneEntities)
        collider?.setAttachedCollisionSystem(null)
        children.forEach { it.detachFromScene(sceneView) }
        onDetachedFromScene(sceneView)
    }

    open fun onAttachedToScene(sceneView: SceneView) {
        _onAttachedToScene.toList().forEach { it(sceneView) }
        onAttachedToScene?.invoke(sceneView)
    }

    open fun onDetachedFromScene(sceneView: SceneView) {
        onDetachedFromScene?.invoke(sceneView)
    }

    open fun onFrame(frameTime: FrameTime) {
        smoothTransform?.let { smoothTransform ->
            if (smoothTransform != transform) {
                val slerpTransform = slerp(
                    start = transform,
                    end = smoothTransform,
                    deltaSeconds = frameTime.intervalSeconds,
                    speed = smoothSpeed
                )
                if (!slerpTransform.equals(this.transform, delta = 0.001f)) {
                    this.transform = slerpTransform
                } else {
                    this.transform = smoothTransform
                    this.smoothTransform = null
                }
            } else {
                this.smoothTransform = null
            }
        }
        children.forEach { it.onFrame(frameTime) }

        onFrame?.invoke(frameTime, this)
    }

    override fun onSingleTapConfirmed(e: NodeMotionEvent) {
        onTap(e.motionEvent, e.renderable)
    }
=======
    /**
     * Transform from the world coordinate system to the coordinate system of the parent.
     */
    protected val worldToParent: Transform get() = inverse(parent?.worldTransform ?: Transform())

    internal open val sceneEntities = listOf(entity)
    internal val onChildAdded = mutableListOf<(child: Node) -> Unit>()
    internal val onChildRemoved = mutableListOf<(child: Node) -> Unit>()

    var collider: Collider? = null
        set(value) {
            if (field != value) {
                field?.let { collisionSystem?.removeCollider(it) }
                field = value
                value?.let { collisionSystem?.addCollider(it) }
            }
        }
>>>>>>> 8d0be827

    /**
     * The shape to used to detect collisions for this [Node].
     *
     * If the shape is not set and renderable is set, then [Renderable.getCollisionShape] is used
     * to detect collisions for this [Node].
     *
     * [CollisionShape] represents a geometric shape, i.e. sphere, box, convex hull.
     * If null, this node's current collision shape will be removed.
     */
    var collisionShape: CollisionShape? = null
        get() = collider?.shape
        set(value) {
            field = value
            if (value != null) {
                val collider = collider ?: Collider(
                    this
                ).also { collider = it }
                collider.shape = value
            } else {
                collider = null
            }
            // Refresh the collider to ensure it is using the correct collision shape now
            // that the renderable has changed.
            onTransformChanged()
        }

    private var lastFrameTimeNanos: Long? = null

    init {
        if (!transformManager.hasComponent(entity)) {
            transformManager.create(entity)
        }
    }

    /**
     * Converts a position in the world-space to a local-space of this node.
     *
     * @param worldPosition the position in world-space to convert.
     * @return a new position that represents the world position in local-space.
     */
    fun getLocalPosition(worldPosition: Position) = worldToParent * worldPosition

    /**
     * Converts a position in the local-space of this node to world-space.
     *
     * @param position the position in local-space to convert.
     * @return a new position that represents the local position in world-space.
     */
    fun getWorldPosition(position: Position) = transform * position

    /**
     * Converts a quaternion in the world-space to a local-space of this node.
     *
     * @param worldQuaternion the quaternion in world-space to convert.
     * @return a new quaternion that represents the world quaternion in local-space.
     */
    fun getLocalQuaternion(worldQuaternion: Quaternion) =
        worldToParent.toQuaternion() * worldQuaternion

    /**
     * Converts a quaternion in the local-space of this node to world-space.
     *
     * @param quaternion the quaternion in local-space to convert.
     * @return a new quaternion that represents the local quaternion in world-space.
     */
    fun getWorldQuaternion(quaternion: Quaternion) = transform.toQuaternion() * quaternion

    /**
     * Converts a rotation in the world-space to a local-space of this node.
     *
     * @param worldRotation the rotation in world-space to convert.
     * @return a new rotation that represents the world rotation in local-space.
     */
    fun getLocalRotation(worldRotation: Rotation) =
        getLocalQuaternion(Quaternion.fromEuler(worldRotation)).toEulerAngles()

    /**
     * Converts a rotation in the local-space of this node to world-space.
     *
     * @param rotation the rotation in local-space to convert.
     * @return a new rotation that represents the local rotation in world-space.
     */
    fun getWorldRotation(rotation: Rotation) =
        getWorldQuaternion(Quaternion.fromEuler(rotation)).toEulerAngles()

    /**
     * Converts a scale in the world-space to a local-space of this node.
     *
     * @param worldScale the transform in world-space to convert.
     * @return a new scale that represents the world scale in local-space.
     */
    fun getLocalScale(worldScale: Scale) = (worldToParent * scale(worldScale)).scale

    /**
     * Converts a scale in the local-space of this node to world-space.
     *
     * @param scale the scale in local-space to convert.
     * @return a new scale that represents the local scale in world-space.
     */
    fun getWorldScale(scale: Scale) = (transform * scale(scale)).scale

    /**
     * Converts a transform in the world-space to a local-space of this node.
     *
     * @param worldTransform the transform in world-space to convert.
     * @return a new transform that represents the world transform in local-space.
     */
    fun getLocalTransform(worldTransform: Transform) = worldToParent * worldTransform

<<<<<<< HEAD
=======
    /**
     * Converts a transform in the local-space of this node to world-space.
     *
     * @param transform the transform in local-space to convert.
     * @return a new transform that represents the local transform in world-space.
     */
    fun getWorldTransform(transform: Transform) = transform * worldTransform

>>>>>>> 8d0be827
    /**
     * The node scale.
     *
     * - reduce size: scale < 1.0f
     * - same size: scale = 1.0f
     * - increase size: scale > 1.0f
     */
    fun setScale(scale: Float) {
        this.scale.xyz = Scale(scale)
    }

    /**
<<<<<<< HEAD
     * Change the node transform
     */
    fun transform(
        transform: Transform,
        smooth: Boolean = false,
        smoothSpeed: Float = this.smoothSpeed
=======
     * Change the node transform.
     */
    open fun transform(
        transform: Transform,
        smooth: Boolean = isSmoothTransformEnabled,
        smoothSpeed: Float = smoothTransformSpeed
>>>>>>> 8d0be827
    ) {
        if (smooth) {
            smooth(transform, smoothSpeed)
        } else {
            this.smoothTransform = null
            this.transform = transform
        }
    }

    /**
<<<<<<< HEAD
     * ## Change the node transform
=======
     * Change the node world transform.
     */
    open fun worldTransform(
        worldTransform: Transform,
        smooth: Boolean = isSmoothTransformEnabled,
        smoothSpeed: Float = smoothTransformSpeed
    ) = transform(getLocalTransform(worldTransform), smooth, smoothSpeed)

    /**
     * Change the node transform.
>>>>>>> 8d0be827
     *
     * @see position
     * @see quaternion
     * @see scale
     */
    fun transform(
        position: Position = this.position,
        quaternion: Quaternion = this.quaternion,
        scale: Scale = this.scale,
<<<<<<< HEAD
        smooth: Boolean = false,
        smoothSpeed: Float = this.smoothSpeed
=======
        smooth: Boolean = isSmoothTransformEnabled,
        smoothSpeed: Float = smoothTransformSpeed
>>>>>>> 8d0be827
    ) = transform(Transform(position, quaternion, scale), smooth, smoothSpeed)

    /**
     * Change the node transform.
     *
     * @see position
     * @see rotation
     * @see scale
     */
    fun transform(
        position: Position = this.position,
        rotation: Rotation = this.rotation,
        scale: Scale = this.scale,
        smooth: Boolean = isSmoothTransformEnabled,
        smoothSpeed: Float = smoothTransformSpeed
    ) = transform(position, rotation.toQuaternion(), scale, smooth, smoothSpeed)

    /**
     * Smooth move, rotate and scale at a specified speed.
     *
     * @see position
     * @see quaternion
     * @see scale
     * @see speed
     */
    fun smooth(
        position: Position = this.position,
        quaternion: Quaternion = this.quaternion,
        scale: Scale = this.scale,
        speed: Float = this.smoothTransformSpeed
    ) = smooth(Transform(position, quaternion, scale), speed)

    /**
     * Smooth move, rotate and scale at a specified speed.
     *
     * @see position
     * @see quaternion
     * @see scale
     * @see speed
     */
    fun smooth(
        position: Position = this.position,
        rotation: Rotation = this.rotation,
        scale: Scale = this.scale,
        speed: Float = this.smoothTransformSpeed
    ) = smooth(Transform(position, rotation, scale), speed)

    /**
     * Smooth move, rotate and scale at a specified speed.
     *
     * @see transform
     */
<<<<<<< HEAD
    fun smooth(transform: Transform, speed: Float = smoothSpeed) {
        smoothSpeed = speed
        smoothTransform = transform
=======
    fun smooth(transform: Transform, speed: Float = smoothTransformSpeed) {
        smoothTransformSpeed = speed
        smoothTransform = transform
    }

    fun addChildNode(child: Node) = apply {
        child.parent = this
    }

    fun removeChildNode(child: Node) = apply {
        if (child.parent == this) {
            child.parent = null
        }
>>>>>>> 8d0be827
    }

    fun animatePositions(vararg positions: Position): ObjectAnimator =
        NodeAnimator.ofPosition(this, *positions)

    fun animateQuaternions(vararg quaternions: Quaternion): ObjectAnimator =
        NodeAnimator.ofQuaternion(this, *quaternions)

    fun animateRotations(vararg rotations: Rotation): ObjectAnimator =
        NodeAnimator.ofRotation(this, *rotations)

    fun animateScales(vararg scales: Scale): ObjectAnimator =
        NodeAnimator.ofScale(this, *scales)

    fun animateTransforms(vararg transforms: Transform): AnimatorSet =
        NodeAnimator.ofTransform(this, *transforms)

    /**
     * Rotates the node to face a point in world-space.
     *
     * @param targetPosition The target position to look at in world space
     * @param upDirection The up direction will determine the orientation of the node around the direction
     * @param smooth Whether the rotation should happen smoothly
     */
    fun lookAt(
        targetPosition: Position,
        upDirection: Direction = Direction(y = 1.0f),
        smooth: Boolean = false
    ) {
        val newQuaternion = lookAt(
            targetPosition,
            worldPosition,
            upDirection
        ).toQuaternion()
        if (smooth) {
            smooth(quaternion = newQuaternion)
        } else {
            transform(quaternion = newQuaternion)
        }
    }

    /**
     * Rotates the node to face another node.
     *
     * @param targetNode The target node to look at
     * @param upDirection The up direction will determine the orientation of the node around the direction
     * @param smooth Whether the rotation should happen smoothly
     */
    fun lookAt(
        targetNode: Node,
        upDirection: Direction = Direction(y = 1.0f),
        smooth: Boolean = false
    ) = lookAt(targetNode.worldPosition, upDirection, smooth)

    /**
     * Rotates the node to face a direction in world-space.
     *
     * The look direction and up direction cannot be coincident (parallel) or the orientation will
     * be invalid.
     *
     * @param lookDirection The desired look direction in world-space.
     * @param upDirection The up direction will determine the orientation of the node around the
     * look direction.
     * @param smooth Whether the rotation should happen smoothly.
     */
    fun lookTowards(
        lookDirection: Direction,
        upDirection: Direction = Direction(y = 1.0f),
        smooth: Boolean = false
    ) {
        val newQuaternion = lookTowards(
            worldPosition,
            -lookDirection,
            upDirection
        ).toQuaternion()
        if (smooth) {
            smooth(quaternion = newQuaternion)
        } else {
            transform(quaternion = newQuaternion)
        }
    }

    open fun onFrame(frameTimeNanos: Long) {
        smoothTransform?.let { smoothTransform ->
            if (smoothTransform != transform) {
                val slerpTransform = slerp(
                    start = transform,
                    end = smoothTransform,
                    deltaSeconds = frameTimeNanos.intervalSeconds(lastFrameTimeNanos),
                    speed = smoothTransformSpeed
                )
                if (!slerpTransform.equals(this.transform, delta = 0.001f)) {
                    this.transform = slerpTransform
                } else {
                    this.transform = smoothTransform
                    this.smoothTransform = null
                    onSmoothEnd?.invoke(this)
                }
            } else {
                this.smoothTransform = null
            }
        }
        childNodes.forEach { it.onFrame(frameTimeNanos) }

        onFrame?.invoke(frameTimeNanos)

        lastFrameTimeNanos = frameTimeNanos
    }

    /**
     * The transformation (position, rotation or scale) of the [Node] has changed.
     *
     * If node's position is changed, then that will trigger [onWorldTransformChanged] to be called
     * for all of it's descendants.
     */
    open fun onTransformChanged() {
        onWorldTransformChanged()
    }

    /**
     * The transformation (position, rotation or scale) of the [Node] has changed.
     *
     * If node's position is changed, then that will trigger [onWorldTransformChanged] to be called
     * for all of it's descendants.
     */
    open fun onWorldTransformChanged() {
        collider?.markWorldShapeDirty()
        childNodes.forEach { it.onWorldTransformChanged() }
    }

    override fun onSingleTapConfirmed(e: NodeMotionEvent) {
        onTap(e.motionEvent)
    }

    /**
     * Invoked when the node is tapped.
     *
     * Calls the `onTap` listener if it is available and passes the tap to the parent node.
     *
     * @param renderable The the Filament renderable component that was tapped.
     * @param motionEvent The motion event that caused the tap.
     */
    open fun onTap(motionEvent: MotionEvent) {
        onTap?.invoke(motionEvent)
        parent?.onTap(motionEvent)
    }

    override fun onMoveBegin(detector: MoveGestureDetector, e: NodeMotionEvent) {
        if (!isEditable || !isPositionEditable) {
            parent?.onMoveBegin(detector, e)
        }
    }

    override fun onMove(detector: MoveGestureDetector, e: NodeMotionEvent) {
        if (!isEditable || !isPositionEditable) {
            parent?.onMove(detector, e)
        }
    }

    override fun onMoveEnd(detector: MoveGestureDetector, e: NodeMotionEvent) {
        if (!isEditable || !isPositionEditable) {
            parent?.onMoveEnd(detector, e)
        }
    }

    override fun onRotateBegin(detector: RotateGestureDetector, e: NodeMotionEvent) {
        if (!isEditable || !isRotationEditable) {
            parent?.onRotateBegin(detector, e)
        }
    }

    override fun onRotate(detector: RotateGestureDetector, e: NodeMotionEvent) {
        if (isEditable && isRotationEditable) {
            val deltaRadians = detector.currentAngle - detector.lastAngle
            onRotate(e, Quaternion.fromAxisAngle(Float3(y = 1.0f), degrees(-deltaRadians)))
        } else {
            parent?.onRotate(detector, e)
        }
    }

<<<<<<< HEAD
    open fun clone() = copy(Node(engine))

    @JvmOverloads
    open fun copy(toNode: Node = Node(engine)): Node = toNode.apply {
        position = this@Node.position
        quaternion = this@Node.quaternion
        scale = this@Node.scale
=======
    open fun onRotate(e: NodeMotionEvent, rotationDelta: Quaternion) {
        quaternion *= rotationDelta
    }

    override fun onRotateEnd(detector: RotateGestureDetector, e: NodeMotionEvent) {
        if (!isEditable || !isRotationEditable) {
            parent?.onRotateEnd(detector, e)
        }
>>>>>>> 8d0be827
    }

    override fun onScaleBegin(detector: ScaleGestureDetector, e: NodeMotionEvent) {
        if (!isEditable || !isScaleEditable) {
            parent?.onScaleBegin(detector, e)
        }
    }

    override fun onScale(detector: ScaleGestureDetector, e: NodeMotionEvent) {
        if (isEditable && isScaleEditable) {
            onScale(e, detector.scaleFactor)
        } else {
            parent?.onScale(detector, e)
        }
    }

    open fun onScale(e: NodeMotionEvent, scaleFactor: Float) {
        scale = clamp(scale * scaleFactor, minEditableScale, maxEditableScale)
    }

    override fun onScaleEnd(detector: ScaleGestureDetector, e: NodeMotionEvent) {
        if (!isEditable || !isScaleEditable) {
            parent?.onScaleEnd(detector, e)
        }
    }

    /**
     * Updates the children visibility
     *
     * @see RenderableNode.updateVisibility
     */
<<<<<<< HEAD
    fun doOnAttachedToScene(action: (scene: SceneView) -> Unit) {
        sceneView?.let(action) ?: run {
            _onAttachedToScene += object : (SceneView) -> Unit {
                override fun invoke(sceneView: SceneView) {
                    _onAttachedToScene -= this
                    action(sceneView)
                }
            }
=======
    protected open fun updateVisibility() {
        childNodes.forEach { childNode ->
            childNode.updateVisibility()
>>>>>>> 8d0be827
        }
    }

    // TODO : Remove this to full Kotlin Math
    override fun getTransformationMatrix(): Matrix {
        return worldTransform.toMatrix()
    }

    /**
     * Detach and destroy the node and all its children.
     */
    open fun destroy() {
        transformManager.destroy(entity)
    }

    /**
     * Used to keep track of data for detecting if a tap gesture has occurred on this node.
     */
    private data class TapTrackingData(
        // The node that was being touched when ACTION_DOWN occurred.
        val downNode: Node,
        // The screen-space position that was being touched when ACTION_DOWN occurred.
        val downPosition: Vector3
    )
}<|MERGE_RESOLUTION|>--- conflicted
+++ resolved
@@ -3,24 +3,6 @@
 import android.animation.AnimatorSet
 import android.animation.ObjectAnimator
 import android.view.MotionEvent
-<<<<<<< HEAD
-import com.google.android.filament.*
-import com.google.ar.sceneform.collision.Collider
-import com.google.ar.sceneform.collision.CollisionShape
-import com.google.ar.sceneform.common.TransformProvider
-import com.google.ar.sceneform.math.Matrix
-import com.google.ar.sceneform.math.Vector3
-import com.google.ar.sceneform.rendering.*
-import dev.romainguy.kotlin.math.*
-import io.github.sceneview.SceneView
-import io.github.sceneview.animation.NodeAnimator
-import io.github.sceneview.gesture.*
-import io.github.sceneview.math.*
-import io.github.sceneview.renderable.Renderable
-import io.github.sceneview.transform.*
-import io.github.sceneview.utils.FrameTime
-import kotlin.reflect.KProperty
-=======
 import com.google.android.filament.Engine
 import com.google.android.filament.EntityManager
 import com.google.android.filament.TransformManager
@@ -66,7 +48,6 @@
 import io.github.sceneview.math.toMatrix
 import io.github.sceneview.math.toQuaternion
 import io.github.sceneview.utils.intervalSeconds
->>>>>>> 8d0be827
 
 // This is the default from the ViewConfiguration class.
 private const val defaultTouchSlop = 8
@@ -93,11 +74,6 @@
  *
  * +z ---- -y --------
  */
-<<<<<<< HEAD
-open class Node(val engine: Engine) : NodeParent, TransformProvider,
-    GestureDetector.OnGestureListener by GestureDetector.SimpleOnGestureListener() {
-
-=======
 open class Node(
     val engine: Engine,
     @FilamentEntity val entity: Entity = EntityManager.get().create()
@@ -109,7 +85,6 @@
      */
     open var name: String? = null
 
->>>>>>> 8d0be827
     /**
      * The node can be selected when a touch event happened.
      *
@@ -117,13 +92,6 @@
      * closest touchable parent. In this case, the first selectable parent will be the one to have
      * its [isTouchable] value to `true`.
      */
-<<<<<<< HEAD
-    protected open val sceneView: SceneView? get() = parent as? SceneView ?: parentNode?.sceneView
-    val transformManager: TransformManager get() = engine.transformManager
-
-    // TODO : Remove when every dependent is kotlined
-    fun getSceneViewInternal() = sceneView
-=======
     open var isTouchable = true
 
     open var isEditable = false
@@ -147,7 +115,6 @@
                 updateVisibility()
             }
         }
->>>>>>> 8d0be827
 
     var isSmoothTransformEnabled = false
 
@@ -157,15 +124,6 @@
      * This value is used by [smooth]
      */
     var smoothTransformSpeed = 5.0f
-
-    @Entity
-    open val transformEntity: Int = EntityManager.get().create().apply {
-        transformManager.create(this)
-    }
-
-    val transformInstance: Int
-        @EntityInstance
-        get() = transformManager.getInstance(transformEntity)
 
     /**
      * Position to locate within the coordinate system the parent.
@@ -201,11 +159,10 @@
      * ----/----|---------
      *
      * +z ---- -y --------
-<<<<<<< HEAD
      *
      * @see transform
      */
-    var position: Position
+    open var position: Position
         get() = transform.position
         set(value) {
             transform = Transform(value, quaternion, scale)
@@ -219,18 +176,19 @@
      *
      * @see worldTransform
      */
-    var worldPosition: Position
+    open var worldPosition: Position
         get() = worldTransform.position
         set(value) {
-            position = worldToParent * value
-        }
+            position = getLocalPosition(value)
+        }
+
 
     /**
      * Quaternion rotation.
      *
      * @see transform
      */
-    var quaternion: Quaternion
+    open var quaternion: Quaternion
         get() = transform.quaternion
         set(value) {
             transform = Transform(position, value, scale)
@@ -245,10 +203,10 @@
      *
      * @see worldTransform
      */
-    var worldQuaternion: Quaternion
+    open var worldQuaternion: Quaternion
         get() = worldTransform.toQuaternion()
         set(value) {
-            quaternion = worldToParent.toQuaternion() * value
+            quaternion = getLocalQuaternion(value)
         }
 
     /**
@@ -262,120 +220,6 @@
      * Note that modifying the individual components of the returned rotation doesn't have any
      * effect.
      *
-     * ------- +y ----- -z
-     *
-     * ---------|----/----
-     *
-     * ---------|--/------
-     *
-     * -x - - - 0 - - - +x
-     *
-     * ------/--|---------
-     *
-     * ----/----|---------
-     *
-     * +z ---- -y --------
-     *
-=======
-     *
->>>>>>> 8d0be827
-     * @see transform
-     */
-    open var position: Position
-        get() = transform.position
-        set(value) {
-            transform = Transform(value, quaternion, scale)
-        }
-
-    /**
-<<<<<<< HEAD
-     * World-space rotation.
-     *
-     * The world rotation of this component (i.e. relative to the [SceneView]).
-     * This is the composition of this component's local rotation with its parent's world
-     * rotation.
-=======
-     * World-space position.
-     *
-     * The world position of this component (i.e. relative to the [SceneView]).
-     * This is the composition of this component's local position with its parent's world position.
-     *
-     * @see worldTransform
-     */
-    open var worldPosition: Position
-        get() = worldTransform.position
-        set(value) {
-            position = getLocalPosition(value)
-        }
-
-
-    /**
-     * Quaternion rotation.
-     *
-     * @see transform
-     */
-    open var quaternion: Quaternion
-        get() = transform.quaternion
-        set(value) {
-            transform = Transform(position, value, scale)
-        }
-
-    /**
-     * The world-space quaternion.
-     *
-     * The world quaternion of this component (i.e. relative to the [SceneView]).
-     * This is the composition of this component's local quaternion with its parent's world
-     * quaternion.
->>>>>>> 8d0be827
-     *
-     * @see worldTransform
-     */
-    var worldRotation: Rotation
-        get() = worldTransform.rotation
-        set(value) {
-<<<<<<< HEAD
-            worldQuaternion = Quaternion.fromEuler(value)
-        }
-
-    /**
-     * Scale on each axis.
-     *
-     * Reduce (`scale < 1.0f`) / Increase (`scale > 1.0f`)
-     *
-     * @see transform
-     */
-    var scale: Scale
-        get() = transform.scale
-        set(value) {
-            transform = Transform(position, quaternion, value)
-        }
-
-    /**
-     * World-space scale.
-     *
-     * The world scale of this component (i.e. relative to the [SceneView]).
-     * This is the composition of this component's local scale with its parent's world
-     * scale.
-     *
-     * @see worldTransform
-     */
-    var worldScale: Scale
-        get() = worldTransform.scale
-=======
-            quaternion = getLocalQuaternion(value)
-        }
-
-    /**
-     * Orientation in Euler Angles Degrees per axis from `0.0f` to `360.0f`.
-     *
-     * The three-component rotation vector specifies the direction of the rotation axis in degrees.
-     * Rotation is applied relative to the component's origin property.
-     *
-     * Default is `Rotation(x = 0.0f, y = 0.0f, z = 0.0f)`, specifying no rotation.
-     *
-     * Note that modifying the individual components of the returned rotation doesn't have any
-     * effect.
-     *
      * @see transform
      */
     open var rotation: Rotation
@@ -394,40 +238,11 @@
      */
     open var worldRotation: Rotation
         get() = worldTransform.rotation
->>>>>>> 8d0be827
         set(value) {
             worldQuaternion = Quaternion.fromEuler(value)
         }
 
     /**
-<<<<<<< HEAD
-     * Local transform of the transform component (i.e. relative to the parent).
-     *
-     * @see TransformManager.getTransform
-     * @see TransformManager.setTransform
-     */
-    var transform: Transform
-        get() = transformManager.getTransform(transformInstance)
-        set(value) {
-            transformManager.setTransform(transformInstance, value)
-        }
-
-    /**
-     * World transform of a transform component (i.e. relative to the root).
-     *
-     * @see TransformManager.getWorldTransform
-     */
-    open val worldTransform: Transform
-        get() = transformManager.getWorldTransform(transformInstance)
-
-    /**
-     * Transform from the world coordinate system to the coordinate system of the parent.
-     *
-     * @see TransformManager.getWorldTransform
-     */
-    val worldToParent: Transform
-        get() = inverse(parentNode?.worldTransform ?: Transform())
-=======
      * Scale on each axis.
      *
      * Reduce (`scale < 1.0f`) / Increase (`scale > 1.0f`).
@@ -468,7 +283,6 @@
                 onTransformChanged()
             }
         }
->>>>>>> 8d0be827
 
     /**
      * World transform of a transform component (i.e. relative to the root).
@@ -503,131 +317,6 @@
             if (field != value) {
                 val oldParent = field
                 field = value
-<<<<<<< HEAD
-                parentEntity = (value as? Node)?.transformEntity
-                // Add to new parent if not already added
-                value?.addChild(this)
-                // Find the new parent SceneView
-                sceneView?.let { attachToScene(it) }
-            }
-        }
-
-    var parentEntity: Int?
-        @Entity
-        get() = transformManager.getParentOrNull(transformInstance)
-        @Entity
-        set(value) {
-            transformManager.setParent(
-                transformInstance,
-                value?.let { transformManager.getInstance(it) }
-            )
-        }
-
-    val parentInstance: Int?
-        @EntityInstance
-        get() = parentEntity?.let { transformManager.getInstance(it) }
-
-    val allParents: List<NodeParent>
-        get() = listOfNotNull(parent) + (parentNode?.allParents ?: listOf())
-
-    open var _sceneEntities = intArrayOf()
-
-    open var sceneEntities: IntArray
-        get() = _sceneEntities
-        set(value) {
-            sceneView?.removeEntities(_sceneEntities)
-            _sceneEntities = value
-            if (isVisibleInHierarchy) {
-                sceneView?.addEntities(sceneEntities)
-            }
-        }
-
-    /**
-     * ## The smooth position, rotation and scale speed
-     *
-     * This value is used by [smooth]
-     */
-    var smoothSpeed = 5.0f
-
-    var smoothTransform: Transform? = null
-
-    /**
-     * ### The node can be selected when a touch event happened
-     *
-     * If a not selectable child [Node] is touched, we check the parent hierarchy to find the
-     * closest selectable parent. In this case, the first selectable parent will be the one to have
-     * its [isSelected] value to `true`.
-     */
-    open var isSelectable = false
-
-    /**
-     * ### The visible state of this node.
-     *
-     * Note that a Node may be enabled but still inactive if it isn't part of the scene or if its
-     * parent is inactive.
-     */
-    open var isVisible = true
-        set(value) {
-            if (field != value) {
-                field = value
-                updateVisibility()
-            }
-        }
-
-    open val isVisibleInHierarchy: Boolean
-        get() = isVisible && (parentNode?.isVisibleInHierarchy != false)
-
-    open var isPositionEditable = false
-    open var isRotationEditable = false
-    open var isScaleEditable = false
-    open var isEditable: Boolean
-        get() = isPositionEditable || isRotationEditable || isScaleEditable
-        set(value) {
-            isPositionEditable = value
-            isRotationEditable = value
-            isScaleEditable = value
-        }
-
-    var minEditableScale = 0.1f
-    var maxEditableScale = 10.0f
-
-    var currentEditingTransform: KProperty<*>? = null
-
-    // Collision fields.
-    var collider: Collider? = null
-        private set
-
-    /** Listener for [onFrame] call */
-    var onFrame: ((frameTime: FrameTime, node: Node) -> Unit)? = null
-
-    /** Listener for [onAttachedToScene] call */
-    var onAttachedToScene: ((sceneView: SceneView) -> Unit)? = null
-
-    /** Listener for [onDetachedFromScene] call */
-    var onDetachedFromScene: ((sceneView: SceneView) -> Unit)? = null
-
-    /**
-     * ### The transformation (position, rotation or scale) of the [Node] has changed
-     *
-     * If node A's position is changed, then that will trigger [onTransformChanged] to be
-     * called for all of it's descendants.
-     */
-    val onTransformChanged = mutableListOf<(node: Node) -> Unit>()
-
-    /**
-     * ### Invoked when the node is tapped
-     *
-     * Only nodes with renderables or their parent nodes can be tapped since Filament picking is
-     * used to find a touched node. The ID of the Filament renderable can be used to determine what
-     * part of a model is tapped.
-     *
-     * - `renderable` - The ID of the Filament renderable that was tapped.
-     * - `motionEvent` - The motion event that caused the tap.
-     */
-    var onTap: ((motionEvent: MotionEvent, renderable: Renderable?) -> Unit)? = null
-
-    override var children = listOf<Node>()
-=======
                 oldParent?.let { it.childNodes = it.childNodes - this }
                 value?.let { it.childNodes = it.childNodes + this }
                 transformManager.setParent(transformInstance, value?.transformInstance)
@@ -655,7 +344,6 @@
                 onTransformChanged()
             }
         }
->>>>>>> 8d0be827
 
     var collisionSystem: CollisionSystem? = null
         set(value) {
@@ -665,77 +353,13 @@
             }
         }
 
-<<<<<<< HEAD
-    private val _onAttachedToScene = mutableListOf<(sceneView: SceneView) -> Unit>()
-
-    // The first delta is always way off as it contains all delta until threshold to
-    // recognize rotate gesture is met
-    private var skipFirstRotateEdit = false
-=======
     var onFrame: ((frameTimeNanos: Long) -> Unit)? = null
     var onSmoothEnd: ((node: Node) -> Unit)? = null
     var onTap: ((motionEvent: MotionEvent) -> Unit)? = null
->>>>>>> 8d0be827
 
     protected val transformManager get() = engine.transformManager
     protected val transformInstance get() = transformManager.getInstance(entity)
 
-<<<<<<< HEAD
-    open fun attachToScene(sceneView: SceneView) {
-        sceneEntities = _sceneEntities
-
-        sceneView.collisionSystem.let { collider?.setAttachedCollisionSystem(it) }
-        if (selectionVisualizer == null && sceneView.selectionVisualizer != null) {
-            selectionVisualizer = sceneView.selectionVisualizer?.invoke()
-        }
-        children.forEach { it.attachToScene(sceneView) }
-        onAttachedToScene(sceneView)
-    }
-
-    open fun detachFromScene(sceneView: SceneView) {
-        sceneView.scene.removeEntities(sceneEntities)
-        collider?.setAttachedCollisionSystem(null)
-        children.forEach { it.detachFromScene(sceneView) }
-        onDetachedFromScene(sceneView)
-    }
-
-    open fun onAttachedToScene(sceneView: SceneView) {
-        _onAttachedToScene.toList().forEach { it(sceneView) }
-        onAttachedToScene?.invoke(sceneView)
-    }
-
-    open fun onDetachedFromScene(sceneView: SceneView) {
-        onDetachedFromScene?.invoke(sceneView)
-    }
-
-    open fun onFrame(frameTime: FrameTime) {
-        smoothTransform?.let { smoothTransform ->
-            if (smoothTransform != transform) {
-                val slerpTransform = slerp(
-                    start = transform,
-                    end = smoothTransform,
-                    deltaSeconds = frameTime.intervalSeconds,
-                    speed = smoothSpeed
-                )
-                if (!slerpTransform.equals(this.transform, delta = 0.001f)) {
-                    this.transform = slerpTransform
-                } else {
-                    this.transform = smoothTransform
-                    this.smoothTransform = null
-                }
-            } else {
-                this.smoothTransform = null
-            }
-        }
-        children.forEach { it.onFrame(frameTime) }
-
-        onFrame?.invoke(frameTime, this)
-    }
-
-    override fun onSingleTapConfirmed(e: NodeMotionEvent) {
-        onTap(e.motionEvent, e.renderable)
-    }
-=======
     /**
      * Transform from the world coordinate system to the coordinate system of the parent.
      */
@@ -753,7 +377,6 @@
                 value?.let { collisionSystem?.addCollider(it) }
             }
         }
->>>>>>> 8d0be827
 
     /**
      * The shape to used to detect collisions for this [Node].
@@ -864,8 +487,6 @@
      */
     fun getLocalTransform(worldTransform: Transform) = worldToParent * worldTransform
 
-<<<<<<< HEAD
-=======
     /**
      * Converts a transform in the local-space of this node to world-space.
      *
@@ -874,7 +495,6 @@
      */
     fun getWorldTransform(transform: Transform) = transform * worldTransform
 
->>>>>>> 8d0be827
     /**
      * The node scale.
      *
@@ -887,21 +507,12 @@
     }
 
     /**
-<<<<<<< HEAD
-     * Change the node transform
-     */
-    fun transform(
-        transform: Transform,
-        smooth: Boolean = false,
-        smoothSpeed: Float = this.smoothSpeed
-=======
      * Change the node transform.
      */
     open fun transform(
         transform: Transform,
         smooth: Boolean = isSmoothTransformEnabled,
         smoothSpeed: Float = smoothTransformSpeed
->>>>>>> 8d0be827
     ) {
         if (smooth) {
             smooth(transform, smoothSpeed)
@@ -912,9 +523,6 @@
     }
 
     /**
-<<<<<<< HEAD
-     * ## Change the node transform
-=======
      * Change the node world transform.
      */
     open fun worldTransform(
@@ -925,7 +533,6 @@
 
     /**
      * Change the node transform.
->>>>>>> 8d0be827
      *
      * @see position
      * @see quaternion
@@ -935,13 +542,8 @@
         position: Position = this.position,
         quaternion: Quaternion = this.quaternion,
         scale: Scale = this.scale,
-<<<<<<< HEAD
-        smooth: Boolean = false,
-        smoothSpeed: Float = this.smoothSpeed
-=======
         smooth: Boolean = isSmoothTransformEnabled,
         smoothSpeed: Float = smoothTransformSpeed
->>>>>>> 8d0be827
     ) = transform(Transform(position, quaternion, scale), smooth, smoothSpeed)
 
     /**
@@ -994,11 +596,6 @@
      *
      * @see transform
      */
-<<<<<<< HEAD
-    fun smooth(transform: Transform, speed: Float = smoothSpeed) {
-        smoothSpeed = speed
-        smoothTransform = transform
-=======
     fun smooth(transform: Transform, speed: Float = smoothTransformSpeed) {
         smoothTransformSpeed = speed
         smoothTransform = transform
@@ -1012,7 +609,6 @@
         if (child.parent == this) {
             child.parent = null
         }
->>>>>>> 8d0be827
     }
 
     fun animatePositions(vararg positions: Position): ObjectAnimator =
@@ -1193,15 +789,6 @@
         }
     }
 
-<<<<<<< HEAD
-    open fun clone() = copy(Node(engine))
-
-    @JvmOverloads
-    open fun copy(toNode: Node = Node(engine)): Node = toNode.apply {
-        position = this@Node.position
-        quaternion = this@Node.quaternion
-        scale = this@Node.scale
-=======
     open fun onRotate(e: NodeMotionEvent, rotationDelta: Quaternion) {
         quaternion *= rotationDelta
     }
@@ -1210,7 +797,6 @@
         if (!isEditable || !isRotationEditable) {
             parent?.onRotateEnd(detector, e)
         }
->>>>>>> 8d0be827
     }
 
     override fun onScaleBegin(detector: ScaleGestureDetector, e: NodeMotionEvent) {
@@ -1242,20 +828,9 @@
      *
      * @see RenderableNode.updateVisibility
      */
-<<<<<<< HEAD
-    fun doOnAttachedToScene(action: (scene: SceneView) -> Unit) {
-        sceneView?.let(action) ?: run {
-            _onAttachedToScene += object : (SceneView) -> Unit {
-                override fun invoke(sceneView: SceneView) {
-                    _onAttachedToScene -= this
-                    action(sceneView)
-                }
-            }
-=======
     protected open fun updateVisibility() {
         childNodes.forEach { childNode ->
             childNode.updateVisibility()
->>>>>>> 8d0be827
         }
     }
 
