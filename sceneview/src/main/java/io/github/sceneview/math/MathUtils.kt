package io.github.sceneview.math

import com.google.android.filament.Box
import com.google.ar.sceneform.math.Vector3
import dev.romainguy.kotlin.math.*
<<<<<<< HEAD
=======
import kotlin.math.absoluteValue
>>>>>>> 9e4f2981

typealias Position = Float3
typealias Rotation = Float3
typealias Scale = Float3
typealias Direction = Float3
typealias Size = Float3
typealias Transform = Mat4

fun Transform(position: Position, quaternion: Quaternion, scale: Scale) =
    translation(position) * rotation(quaternion) * scale(scale)

fun Transform(position: Position, rotation: Rotation, scale: Scale) =
    translation(position) * rotation(rotation.toQuaternion()) * scale(scale)

fun FloatArray.toFloat3() = this.let { (x, y, z) -> Float3(x, y, z) }
fun FloatArray.toFloat4() = this.let { (x, y, z, w) -> Float4(x, y, z, w) }
fun FloatArray.toPosition() = this.let { (x, y, z) -> Position(x, y, z) }
fun FloatArray.toRotation() = this.let { (x, y, z) -> Rotation(x, y, z) }
fun FloatArray.toScale() = this.let { (x, y, z) -> Scale(x, y, z) }
fun FloatArray.toDirection() = this.let { (x, y, z) -> Direction(x, y, z) }

fun Rotation.toQuaternion(order: RotationsOrder = RotationsOrder.ZYX) =
    Quaternion.fromEuler(this, order)

fun Quaternion.toRotation(order: RotationsOrder = RotationsOrder.ZYX) = eulerAngles(this, order)

fun FloatArray.toSize() = this.let { (x, y, z) -> Size(x, y, z) }

//TODO: Remove when everything use Float3
fun Float3.toVector3() = Vector3(x, y, z)

//TODO: Remove when everything use Float3
fun Vector3.toFloat3() = Float3(x, y, z)

//TODO: Remove when everything use Quaternion
fun Quaternion.toOldQuaternion() = com.google.ar.sceneform.math.Quaternion(x, y, z, w)

//TODO: Remove when everything use Quaternion
fun com.google.ar.sceneform.math.Quaternion.toNewQuaternion() = Quaternion(x, y, z, w)

val Mat4.quaternion: Quaternion
    get() = rotation(this).toQuaternion()

operator fun Mat4.times(v: Float3) = (this * Float4(v, 1f)).xyz

fun Mat4.toColumnsFloatArray() = floatArrayOf(
    x.x, x.y, x.z, x.w,
    y.x, y.y, y.z, y.w,
    z.x, z.y, z.z, z.w,
    w.x, w.y, w.z, w.w
)

<<<<<<< HEAD
fun FloatArray.toTransform() = Transform(
    x = Float4(this[0], this[1], this[2], this[3]),
    y = Float4(this[4], this[5], this[6], this[7]),
    z = Float4(this[8], this[9], this[10], this[11]),
    w = Float4(this[12], this[13], this[14], this[15])
)

=======
fun Mat4.toColumnsDoubleArray() = toColumnsFloatArray().map { it.toDouble() }.toDoubleArray()

fun FloatArray.toTransform() = Transform(
    x = Float4(this[0], this[1], this[2], this[3]),
    y = Float4(this[4], this[5], this[6], this[7]),
    z = Float4(this[8], this[9], this[10], this[11]),
    w = Float4(this[12], this[13], this[14], this[15])
)

>>>>>>> 9e4f2981
fun lerp(start: Float3, end: Float3, deltaSeconds: Float) = mix(start, end, deltaSeconds)

fun normalToTangent(normal: Float3): Quaternion {
    var tangent: Float3
    val bitangent: Float3

    // Calculate basis vectors (+x = tangent, +y = bitangent, +z = normal).
    tangent = cross(Direction(y = 1.0f), normal)

    // Uses almostEqualRelativeAndAbs for equality checks that account for float inaccuracy.
    if (dot(tangent, tangent) == 0.0f) {
        bitangent = normalize(cross(normal, Direction(x = 1.0f)))
        tangent = normalize(cross(bitangent, normal))
    } else {
        tangent = normalize(tangent)
        bitangent = normalize(cross(normal, tangent))
    }
    // Rotation of a 4x4 Transformation Matrix is represented by the top-left 3x3 elements.
    return Transform(right = tangent, up = bitangent, forward = normal).toQuaternion()
}

fun Box(center: Position, halfExtent: Size) = Box(center.toFloatArray(), halfExtent.toFloatArray())
var Box.centerPosition: Position
    get() = center.toPosition()
    set(value) {
        setCenter(value.x, value.y, value.z)
    }
var Box.halfExtentSize: Size
    get() = halfExtent.toSize()
    set(value) {
        setHalfExtent(value.x, value.y, value.z)
    }
var Box.size
    get() = halfExtentSize * 2.0f
    set(value) {
        halfExtentSize = value / 2.0f
    }

fun Box.toVector3Box(): com.google.ar.sceneform.collision.Box {
    val halfExtent = halfExtent
    val center = center
    return com.google.ar.sceneform.collision.Box(
        Vector3(halfExtent[0], halfExtent[1], halfExtent[2]).scaled(2.0f),
        Vector3(center[0], center[1], center[2])
    )
}

/**
 * ### Spherical Linear Interpolate a transform
 *
 * @epsilon Smooth Epsilon minimum equality limit
 * This is used to avoid very near positions/rotations/scale smooth modifications.
 * It prevents:
 * - The modifications from appearing too quick if the ranges are too close because of linearly
 * interpolation for upper dot products
 * - The end value to take to much time to be reached
 * - The end to never be reached because of matrices calculations floating points
 */
fun slerp(
    start: Transform,
    end: Transform,
    deltaSeconds: Double,
    speed: Float
): Transform {
    val lerpFactor = clamp((deltaSeconds * speed).toFloat(), 0.0f, 1.0f)
    return Transform(
        position = lerp(start.position, end.position, lerpFactor),
        quaternion = slerp(start.quaternion, end.quaternion, lerpFactor),
        scale = lerp(start.scale, end.scale, lerpFactor)
    )
}

/**
 * If rendering in linear space, first convert the values to linear space by rising to the power 2.2
 */
fun FloatArray.toLinearSpace() = map { pow(it, 2.2f) }.toFloatArray()

fun lookAt(eye: Position, target: Position): Mat4 {
    return lookAt(eye, target - eye, Direction(y = 1.0f))
}

fun lookTowards(eye: Position, direction: Direction) =
<<<<<<< HEAD
    lookTowards(eye, direction, Direction(y = 1.0f)).toQuaternion()
=======
    lookTowards(eye, direction, Direction(y = 1.0f)).toQuaternion()


// TODO: Integrated in Kotlin-math 1.34.1 remove this when published.
/////////////////////////////////////////////////////////////////////
fun Float.compareTo(v: Float, delta: Float): Float = when {
    equals(v, delta) -> 0.0f
    else -> compareTo(v).toFloat()
}

fun Float.equals(v: Float, delta: Float) = (this - v).absoluteValue < delta

fun Float2.compareTo(v: Float, delta: Float = 0.0f) = Float2(
    x.compareTo(v, delta),
    y.compareTo(v, delta)
)

fun Float2.equals(v: Float, delta: Float = 0.0f) = x.equals(v, delta) && y.equals(v, delta)

fun Float2.compareTo(v: Float2, delta: Float = 0.0f) = Float2(
    x.compareTo(v.x, delta),
    y.compareTo(v.y, delta)
)

fun Float2.equals(v: Float2, delta: Float = 0.0f) = x.equals(v.x, delta) && y.equals(v.y, delta)

fun Float3.compareTo(v: Float, delta: Float = 0.0f) = Float3(
    xy.compareTo(v, delta),
    z.compareTo(v, delta)
)

fun Float3.equals(v: Float, delta: Float = 0.0f) = xy.equals(v, delta) && z.equals(v, delta)

fun Float3.compareTo(v: Float3, delta: Float = 0.0f) = Float3(
    xy.compareTo(v.xy, delta),
    z.compareTo(v.z, delta)
)

fun Float3.equals(v: Float3, delta: Float = 0.0f) =
    xy.equals(v.xy, delta) && z.equals(v.z, delta)

fun Float4.compareTo(v: Float, delta: Float = 0.0f) = Float4(
    xyz.compareTo(v, delta),
    w.compareTo(v, delta)
)

fun Float4.equals(v: Float, delta: Float = 0.0f) = xyz.equals(v, delta) && w.equals(v, delta)

fun Float4.compareTo(v: Float4, delta: Float = 0.0f) = Float4(
    xyz.compareTo(v.xyz, delta),
    w.compareTo(v.w, delta)
)

fun Float4.equals(v: Float4, delta: Float = 0.0f) =
    xyz.equals(v.xyz, delta) && w.equals(v.w, delta)

fun Mat4.compareTo(m: Mat4, delta: Float = 0.0f) = Mat4(
    x.compareTo(m.x, delta),
    y.compareTo(m.y, delta),
    z.compareTo(m.z, delta),
    w.compareTo(m.w, delta)
)

fun Mat4.equals(m: Mat4, delta: Float = 0.0f) =
    x.equals(m.x, delta) && y.equals(m.y, delta) && z.equals(m.z, delta) && w.equals(m.w, delta)
>>>>>>> 9e4f2981
<|MERGE_RESOLUTION|>--- conflicted
+++ resolved
@@ -3,10 +3,7 @@
 import com.google.android.filament.Box
 import com.google.ar.sceneform.math.Vector3
 import dev.romainguy.kotlin.math.*
-<<<<<<< HEAD
-=======
 import kotlin.math.absoluteValue
->>>>>>> 9e4f2981
 
 typealias Position = Float3
 typealias Rotation = Float3
@@ -59,7 +56,8 @@
     w.x, w.y, w.z, w.w
 )
 
-<<<<<<< HEAD
+fun Mat4.toColumnsDoubleArray() = toColumnsFloatArray().map { it.toDouble() }.toDoubleArray()
+
 fun FloatArray.toTransform() = Transform(
     x = Float4(this[0], this[1], this[2], this[3]),
     y = Float4(this[4], this[5], this[6], this[7]),
@@ -67,17 +65,6 @@
     w = Float4(this[12], this[13], this[14], this[15])
 )
 
-=======
-fun Mat4.toColumnsDoubleArray() = toColumnsFloatArray().map { it.toDouble() }.toDoubleArray()
-
-fun FloatArray.toTransform() = Transform(
-    x = Float4(this[0], this[1], this[2], this[3]),
-    y = Float4(this[4], this[5], this[6], this[7]),
-    z = Float4(this[8], this[9], this[10], this[11]),
-    w = Float4(this[12], this[13], this[14], this[15])
-)
-
->>>>>>> 9e4f2981
 fun lerp(start: Float3, end: Float3, deltaSeconds: Float) = mix(start, end, deltaSeconds)
 
 fun normalToTangent(normal: Float3): Quaternion {
@@ -160,9 +147,6 @@
 }
 
 fun lookTowards(eye: Position, direction: Direction) =
-<<<<<<< HEAD
-    lookTowards(eye, direction, Direction(y = 1.0f)).toQuaternion()
-=======
     lookTowards(eye, direction, Direction(y = 1.0f)).toQuaternion()
 
 
@@ -227,5 +211,4 @@
 )
 
 fun Mat4.equals(m: Mat4, delta: Float = 0.0f) =
-    x.equals(m.x, delta) && y.equals(m.y, delta) && z.equals(m.z, delta) && w.equals(m.w, delta)
->>>>>>> 9e4f2981
+    x.equals(m.x, delta) && y.equals(m.y, delta) && z.equals(m.z, delta) && w.equals(m.w, delta)