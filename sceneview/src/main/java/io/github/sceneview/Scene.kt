--- conflicted
+++ resolved
@@ -1,9 +1,6 @@
 package io.github.sceneview
 
-<<<<<<< HEAD
-=======
 import android.util.Size
->>>>>>> 8d0be827
 import android.view.MotionEvent
 import androidx.compose.foundation.background
 import androidx.compose.foundation.layout.Box
@@ -20,18 +17,10 @@
 import io.github.sceneview.loaders.ModelLoader
 import io.github.sceneview.node.CameraNode
 import io.github.sceneview.node.Node
-import io.github.sceneview.renderable.Renderable
-import io.github.sceneview.utils.FrameTime
 
 @Composable
 fun Scene(
     modifier: Modifier = Modifier,
-<<<<<<< HEAD
-    nodes: List<Node> = listOf(),
-    onCreate: ((SceneView) -> Unit)? = null,
-    onFrame: ((FrameTime) -> Unit)? = null,
-    onTap: ((MotionEvent, Node?, Renderable?) -> Unit)? = null
-=======
     childNodes: Set<Node> = setOf(),
     /**
      * Provide your own instance if you want to share Filament resources between multiple views.
@@ -72,7 +61,6 @@
         node: Node?
     ) -> Unit)? = null,
     onCreate: ((SceneView) -> Unit)? = null
->>>>>>> 8d0be827
 ) {
     if (LocalInspectionMode.current) {
         ScenePreview(modifier)
@@ -93,33 +81,15 @@
                     onTap
                 ).apply {
                     onCreate?.invoke(this)
-                    this.onFrame = onFrame
-                    this.onTap = onTap
                 }
             },
             update = { sceneView ->
-<<<<<<< HEAD
-                sceneViewNodes.filter { it !in nodes }.forEach {
-                    sceneView.removeChild(it)
-                }
-                nodes.filter { it !in sceneViewNodes }.forEach {
-                    sceneView.addChild(it)
-                }
-                sceneViewNodes = nodes
-            },
-            // TODO: Add when moving to latest compose version
-//            onReset = {},
-//            onRelease = { sceneView ->
-//                sceneView.destroy()
-//            }
-=======
                 sceneView.childNodes = childNodes
             },
             onReset = {},
             onRelease = { sceneView ->
                 sceneView.destroy()
             }
->>>>>>> 8d0be827
         )
     }
 }
