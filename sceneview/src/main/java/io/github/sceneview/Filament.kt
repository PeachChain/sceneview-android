package io.github.sceneview

import android.opengl.EGLContext
import android.util.Log
<<<<<<< HEAD
import com.google.android.filament.*
=======
import com.google.android.filament.Engine
import com.google.android.filament.Entity
import com.google.android.filament.EntityManager
import com.google.android.filament.RenderableManager
>>>>>>> 9e4f2981
import com.google.android.filament.gltfio.AssetLoader
import com.google.android.filament.gltfio.Gltfio
import com.google.android.filament.gltfio.ResourceLoader
import com.google.android.filament.gltfio.UbershaderProvider
import com.google.android.filament.utils.Utils
import io.github.sceneview.environment.IBLPrefilter
<<<<<<< HEAD
import io.github.sceneview.math.Transform
import io.github.sceneview.math.toColumnsFloatArray
import io.github.sceneview.math.toTransform
=======
>>>>>>> 9e4f2981
import io.github.sceneview.utils.OpenGL

// TODO : Add the lifecycle aware management when filament dependents are all kotlined
object Filament {

    init {
        Gltfio.init()
        com.google.android.filament.Filament.init()
        Utils.init()
    }

    private var eglContext: EGLContext? = null

    private var _engine: Engine? = null

    @JvmStatic
    val engine: Engine
<<<<<<< HEAD
        get() = _engine ?: Engine.create(eglContext ?: OpenGL.createEglContext().also {
            eglContext = it
        }).also {
            _engine = it
        }
=======
        get() = _engine!!
>>>>>>> 9e4f2981

    @JvmStatic
    val entityManager
        get() = EntityManager.get()

    @JvmStatic
    val transformManager
        get() = _engine!!.transformManager

    @JvmStatic
    val renderableManager
        get() = _engine!!.renderableManager

    @JvmStatic
    val lightManager
        get() = _engine!!.lightManager

    private var _resourceLoader: ResourceLoader? = null

    @JvmStatic
    val resourceLoader: ResourceLoader
        get() = _resourceLoader ?: ResourceLoader(_engine!!).also { _resourceLoader = it }

    private var _materialProvider: UbershaderProvider? = null

    @JvmStatic
    val materialProvider
        get() = _materialProvider ?: UbershaderProvider(_engine!!).also { _materialProvider = it }

    private var _assetLoader: AssetLoader? = null

    @JvmStatic
    val assetLoader: AssetLoader?
        get() = _assetLoader ?: _engine?.let {
            AssetLoader(
                it,
                materialProvider,
                entityManager
            ).also { _assetLoader = it }
        }

    private var _iblPrefilter: IBLPrefilter? = null

    @JvmStatic
    val iblPrefilter: IBLPrefilter
        get() = _iblPrefilter ?: IBLPrefilter(_engine!!).also { _iblPrefilter = it }

    var retainers = 0

    fun retain(): Engine {
        if (_engine == null) {
            _engine = Engine.create(eglContext ?: OpenGL.createEglContext().also {
                eglContext = it
            })
        }
        retainers++
        return _engine!!
    }

    fun release() {
        retainers--
        Log.d("Sceneview", "Filament Retainers: $retainers")
        if (retainers == 0) {
            destroy()
        }
    }

    fun destroy() {
        // TODO: We still got some errors on this destroy due to this nightmare Renderable
        //  Should be solved with RIP Renderable
        runCatching { _assetLoader?.destroy() }
        _assetLoader = null

        _resourceLoader?.apply {
            runCatching { asyncCancelLoad() }
            runCatching { evictResourceData() }
            runCatching { destroy() }
        }
        _resourceLoader = null

        // TODO: Materials should be destroyed by their own
        // TODO: Hot fix because of not destroyed instances
        runCatching { _materialProvider?.destroyMaterials() }
        runCatching { _materialProvider?.destroy() }
        _materialProvider = null

        runCatching { _iblPrefilter?.destroy() }
        _iblPrefilter = null

        runCatching { _engine?.flushAndWait() }
        runCatching { _engine?.destroy() }
        _engine = null

        eglContext?.let {
            runCatching { OpenGL.destroyEglContext(it) }
        }
        eglContext = null

<<<<<<< HEAD
        Log.d("Sceneview", "Filament Engine destroyed")
=======
        Log.e("Sceneview", "Filament Engine destroyed")
>>>>>>> 9e4f2981
    }
}

fun Engine.createCamera() = createCamera(entityManager.create())

<<<<<<< HEAD
fun RenderableManager.Builder.build(@Entity entity: Int) = build(Filament.engine, entity)

fun TransformManager.getTransform(@EntityInstance i: Int) =
    FloatArray(16).apply { getTransform(i, this) }.toTransform()

fun TransformManager.setTransform(@EntityInstance i: Int, worldTransform: Transform) =
    setTransform(i, worldTransform.toColumnsFloatArray())
=======
fun RenderableManager.Builder.build(engine: Engine, @Entity entity: Int) = build(engine, entity)
>>>>>>> 9e4f2981
<|MERGE_RESOLUTION|>--- conflicted
+++ resolved
@@ -2,26 +2,16 @@
 
 import android.opengl.EGLContext
 import android.util.Log
-<<<<<<< HEAD
-import com.google.android.filament.*
-=======
 import com.google.android.filament.Engine
 import com.google.android.filament.Entity
 import com.google.android.filament.EntityManager
 import com.google.android.filament.RenderableManager
->>>>>>> 9e4f2981
 import com.google.android.filament.gltfio.AssetLoader
 import com.google.android.filament.gltfio.Gltfio
 import com.google.android.filament.gltfio.ResourceLoader
 import com.google.android.filament.gltfio.UbershaderProvider
 import com.google.android.filament.utils.Utils
 import io.github.sceneview.environment.IBLPrefilter
-<<<<<<< HEAD
-import io.github.sceneview.math.Transform
-import io.github.sceneview.math.toColumnsFloatArray
-import io.github.sceneview.math.toTransform
-=======
->>>>>>> 9e4f2981
 import io.github.sceneview.utils.OpenGL
 
 // TODO : Add the lifecycle aware management when filament dependents are all kotlined
@@ -39,15 +29,7 @@
 
     @JvmStatic
     val engine: Engine
-<<<<<<< HEAD
-        get() = _engine ?: Engine.create(eglContext ?: OpenGL.createEglContext().also {
-            eglContext = it
-        }).also {
-            _engine = it
-        }
-=======
         get() = _engine!!
->>>>>>> 9e4f2981
 
     @JvmStatic
     val entityManager
@@ -146,24 +128,10 @@
         }
         eglContext = null
 
-<<<<<<< HEAD
-        Log.d("Sceneview", "Filament Engine destroyed")
-=======
         Log.e("Sceneview", "Filament Engine destroyed")
->>>>>>> 9e4f2981
     }
 }
 
 fun Engine.createCamera() = createCamera(entityManager.create())
 
-<<<<<<< HEAD
-fun RenderableManager.Builder.build(@Entity entity: Int) = build(Filament.engine, entity)
-
-fun TransformManager.getTransform(@EntityInstance i: Int) =
-    FloatArray(16).apply { getTransform(i, this) }.toTransform()
-
-fun TransformManager.setTransform(@EntityInstance i: Int, worldTransform: Transform) =
-    setTransform(i, worldTransform.toColumnsFloatArray())
-=======
-fun RenderableManager.Builder.build(engine: Engine, @Entity entity: Int) = build(engine, entity)
->>>>>>> 9e4f2981
+fun RenderableManager.Builder.build(engine: Engine, @Entity entity: Int) = build(engine, entity)