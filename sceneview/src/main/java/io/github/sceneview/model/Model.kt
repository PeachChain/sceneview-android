package io.github.sceneview.model

import com.google.android.filament.gltfio.Animator
import com.google.android.filament.gltfio.FilamentAsset
import io.github.sceneview.Filament.assetLoader
import io.github.sceneview.math.toVector3Box
import io.github.sceneview.renderable.Renderable
import io.github.sceneview.renderable.setCulling

typealias Model = FilamentAsset

fun Model.createInstance() = assetLoader?.createInstance(this)?.apply {
    renderables.forEach {
//        it.setScreenSpaceContactShadows(false)
<<<<<<< HEAD
        it.setCulling(true)
=======
//        it.setCulling(true)
>>>>>>> 9e4f2981
    }
}

val Model.renderableNames get() = renderableEntities.map { getName(it) }

val Model.collisionShape get() = boundingBox.let { it.toVector3Box() }

fun Model.getRenderableByName(name: String): Renderable? =
    getFirstEntityByName(name).takeIf { it != 0 }

fun Animator.getAnimationIndex(animationName: String) =
    (0 until animationCount).firstOrNull { getAnimationName(it) == animationName }

fun Model.destroy() {
    runCatching { assetLoader?.destroyAsset(this) }
}<|MERGE_RESOLUTION|>--- conflicted
+++ resolved
@@ -5,18 +5,13 @@
 import io.github.sceneview.Filament.assetLoader
 import io.github.sceneview.math.toVector3Box
 import io.github.sceneview.renderable.Renderable
-import io.github.sceneview.renderable.setCulling
 
 typealias Model = FilamentAsset
 
 fun Model.createInstance() = assetLoader?.createInstance(this)?.apply {
     renderables.forEach {
 //        it.setScreenSpaceContactShadows(false)
-<<<<<<< HEAD
-        it.setCulling(true)
-=======
 //        it.setCulling(true)
->>>>>>> 9e4f2981
     }
 }
 
