--- conflicted
+++ resolved
@@ -2,24 +2,6 @@
 
 import com.google.android.filament.gltfio.Animator
 import com.google.android.filament.gltfio.FilamentAsset
-<<<<<<< HEAD
-import io.github.sceneview.Filament.assetLoader
-import io.github.sceneview.math.toVector3Box
-import io.github.sceneview.renderable.Renderable
-
-typealias Model = FilamentAsset
-
-fun Model.createInstance() = assetLoader?.createInstance(this)?.apply {
-    renderables.forEach {
-//        it.setScreenSpaceContactShadows(false)
-//        it.setCulling(true)
-    }
-}
-
-val Model.renderableNames get() = renderableEntities.map { getName(it) }
-
-val Model.collisionShape get() = boundingBox.let { it.toVector3Box() }
-=======
 import io.github.sceneview.Entity
 import io.github.sceneview.math.toVector3Box
 
@@ -28,7 +10,6 @@
 val Model.renderableNames get() = renderableEntities.map { getName(it) }
 
 val Model.collisionShape get() = boundingBox.toVector3Box()
->>>>>>> 8d0be827
 
 fun Model.getRenderableByName(name: String): Entity? =
     getFirstEntityByName(name).takeIf { it != 0 }
