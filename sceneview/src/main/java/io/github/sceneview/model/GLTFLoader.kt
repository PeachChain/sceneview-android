--- conflicted
+++ resolved
@@ -84,11 +84,7 @@
             //TODO: Used by Filament ModelViewer, see if it's usefull
             asset.renderableEntities.forEach {
 //                it.setScreenSpaceContactShadows(false)
-<<<<<<< HEAD
-                it.setCulling(true)
-=======
 //                it.setCulling(true)
->>>>>>> 9e4f2981
             }
         }
     }
