--- conflicted
+++ resolved
@@ -221,11 +221,7 @@
 
       setupSkeleton(builder);
 
-<<<<<<< HEAD
-      FilamentKt.build(builder, Filament.getEngine(), renderedEntity);
-=======
       builder.build(engine, renderedEntity);
->>>>>>> 8d0be827
 
       renderableInstance = renderableManager.getInstance(renderedEntity);
       if (renderableInstance == 0) {
