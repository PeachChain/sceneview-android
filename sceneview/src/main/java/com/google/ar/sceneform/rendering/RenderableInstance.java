package com.google.ar.sceneform.rendering;

import android.net.Uri;
import android.text.TextUtils;
import android.util.Log;

import androidx.annotation.IntRange;
import androidx.annotation.Nullable;
import androidx.annotation.Size;

import com.google.android.filament.Entity;
import com.google.android.filament.EntityInstance;
import com.google.android.filament.MaterialInstance;
import com.google.android.filament.RenderableManager;
import com.google.android.filament.TransformManager;
import com.google.android.filament.gltfio.Animator;
import com.google.android.filament.gltfio.AssetLoader;
import com.google.android.filament.gltfio.FilamentAsset;
import com.google.ar.sceneform.animation.AnimatableModel;
import com.google.ar.sceneform.animation.ModelAnimation;
import com.google.ar.sceneform.collision.Box;
import com.google.ar.sceneform.common.TransformProvider;
import com.google.ar.sceneform.math.Matrix;
import com.google.ar.sceneform.math.Vector3;
import com.google.ar.sceneform.utilities.ChangeId;
import com.google.ar.sceneform.utilities.LoadHelper;
import com.google.ar.sceneform.utilities.Preconditions;
import com.google.ar.sceneform.utilities.SceneformBufferUtils;

import java.io.InputStream;
import java.nio.ByteBuffer;
import java.nio.FloatBuffer;
import java.util.ArrayList;
import java.util.concurrent.Callable;
import java.util.function.Function;

import io.github.sceneview.Filament;
import io.github.sceneview.SceneView;
import io.github.sceneview.model.ModelKt;

/**
 * Controls how a {@link Renderable} is displayed. There can be multiple RenderableInstances
 * displaying a single Renderable.
 *
 * @hide
 */
@SuppressWarnings("AndroidJdkLibsChecker")
public class RenderableInstance implements AnimatableModel {

    /**
     * Interface for modifying the bone transforms for this specific RenderableInstance. Used by
     * SkeletonNode to make it possible to control a bone by moving a
     * node.
     */
    public interface SkinningModifier {

        /**
         * Takes the original boneTransforms and output new boneTransforms used to render the mesh.
         *
         * @param originalBuffer contains the bone transforms from the current animation state of the
         *                       skeleton, buffer is read only
         */
        FloatBuffer modifyMaterialBoneTransformsBuffer(FloatBuffer originalBuffer);

        boolean isModifiedSinceLastRender();
    }

    private static final String TAG = RenderableInstance.class.getSimpleName();

    private final TransformProvider transformProvider;
    private final Renderable renderable;
    @Entity
    int entity = 0;
    @Entity
    private int childEntity = 0;
    public int renderableId = ChangeId.EMPTY_ID;

    @Nullable
    FilamentAsset filamentAsset;
    @Nullable
    Animator filamentAnimator;

    private ArrayList<ModelAnimation> animations = new ArrayList<>();

    @Nullable
    private SkinningModifier skinningModifier;

    private int renderPriority = Renderable.RENDER_PRIORITY_DEFAULT;
    private boolean isShadowCaster = true;
    private boolean isShadowReceiver = true;

    private ArrayList<MaterialInstance> materialBindings;
    private ArrayList<String> materialNames;

    @Nullable
    private Matrix cachedRelativeTransform;
    @Nullable
    private Matrix cachedRelativeTransformInverse;

    @SuppressWarnings("initialization") // Suppress @UnderInitialization warning.
    public RenderableInstance(TransformProvider transformProvider, Renderable renderable) {
        Preconditions.checkNotNull(transformProvider, "Parameter \"transformProvider\" was null.");
        Preconditions.checkNotNull(renderable, "Parameter \"renderable\" was null.");
        this.transformProvider = transformProvider;
        this.renderable = renderable;
        this.materialBindings = new ArrayList<>(renderable.getMaterialBindings());
        this.materialNames = new ArrayList<>(renderable.getMaterialNames());
        entity = createFilamentEntity();

        // SFB's can be imported with re-centering or scaling; rather than perform those operations to
        // the vertices (and bones, &c) at import time, we keep vertex data in the same unit as the
        // source asset and apply at runtime to a child entity via this relative transform.  If we get
        // back null, the relative transform is identity and the child entity path can be skipped.
        @Nullable Matrix relativeTransform = getRelativeTransform();
        if (relativeTransform != null) {
            childEntity = createFilamentChildEntity(entity, relativeTransform);
        }

        createGltfModelInstance();

        createFilamentAssetModelInstance();
    }

    void createFilamentAssetModelInstance() {
        if (renderable.getRenderableData() instanceof RenderableInternalFilamentAssetData) {
            RenderableInternalFilamentAssetData renderableData =
                    (RenderableInternalFilamentAssetData) renderable.getRenderableData();

            AssetLoader loader = Filament.getAssetLoader();

            FilamentAsset createdAsset = loader.createAsset(renderableData.gltfByteBuffer);

            if (createdAsset == null) {
                throw new IllegalStateException("Failed to load gltf");
            }

            if (renderable.collisionShape == null) {
                com.google.android.filament.Box box = createdAsset.getBoundingBox();
                float[] halfExtent = box.getHalfExtent();
                float[] center = box.getCenter();
                renderable.collisionShape =
                        new Box(
                                new Vector3(halfExtent[0], halfExtent[1], halfExtent[2]).scaled(2.0f),
                                new Vector3(center[0], center[1], center[2]));
            }

            Function<String, Uri> urlResolver = renderableData.urlResolver;
            for (String uri : createdAsset.getResourceUris()) {
                if (urlResolver == null) {
                    Log.e(TAG, "Failed to download uri " + uri + " no url resolver.");
                    continue;
                }
                Uri dataUri = urlResolver.apply(uri);
                try {
                    Callable<InputStream> callable = LoadHelper.fromUri(renderableData.context, dataUri);
                    Filament.getResourceLoader().addResourceData(
                            uri, ByteBuffer.wrap(SceneformBufferUtils.inputStreamCallableToByteArray(callable)));
                } catch (Exception e) {
                    Log.e(TAG, "Failed to download data uri " + dataUri, e);
                }
            }

            if (renderable.asyncLoadEnabled) {
                Filament.getResourceLoader().asyncBeginLoad(createdAsset);
            } else {
                Filament.getResourceLoader().loadResources(createdAsset);
            }

            RenderableManager renderableManager = Filament.getRenderableManager();

            this.materialBindings.clear();
            this.materialNames.clear();
            for (int entity : createdAsset.getEntities()) {
                @EntityInstance int renderableInstance = renderableManager.getInstance(entity);
                if (renderableInstance == 0) {
                    continue;
                }
                //TODO: Used by Filament ModelViewer, see if it's usefull
//                renderableManager.setScreenSpaceContactShadows(renderableInstance, false);
<<<<<<< HEAD
                renderableManager.setCulling(renderableInstance, true);
=======
//                renderableManager.setCulling(renderableInstance, true);
>>>>>>> 9e4f2981

                MaterialInstance materialInstance = renderableManager.getMaterialInstanceAt(renderableInstance, 0);
                materialNames.add(materialInstance.getName());
                materialBindings.add(materialInstance);
            }

            TransformManager transformManager = Filament.getTransformManager();

            @EntityInstance int rootInstance = transformManager.getInstance(createdAsset.getRoot());
            @EntityInstance
            int parentInstance = transformManager.getInstance(childEntity == 0 ? entity : childEntity);

            transformManager.setParent(rootInstance, parentInstance);

            filamentAsset = createdAsset;

            setRenderPriority(renderable.getRenderPriority());
            setShadowCaster(renderable.isShadowCaster());
            setShadowReceiver(renderable.isShadowReceiver());

            filamentAnimator = createdAsset != null ? createdAsset.getInstance().getAnimator() : null;
            animations = new ArrayList<>();
            for (int i = 0; i < filamentAnimator.getAnimationCount(); i++) {
                animations.add(new ModelAnimation(this, filamentAnimator.getAnimationName(i), i,
                        filamentAnimator.getAnimationDuration(i),
                        getRenderable().getAnimationFrameRate()));
            }
        }
    }

    void createGltfModelInstance() {
        return;
    }

    @Nullable
    public FilamentAsset getFilamentAsset() {
        return filamentAsset;
    }

    /**
     * <p>Animator is owned by <code>FilamentAsset</code> and can be used for two things:
     * <ul>
     * <li>Updating matrices in <code>TransformManager</code> components according to glTF <code>animation</code> definitions.</li>
     * <li>Updating bone matrices in <code>RenderableManager</code> components according to glTF <code>skin</code> definitions.</li>
     * </ul>
     * </p>
     */
    @Nullable
    Animator getFilamentAnimator() {
        return filamentAnimator;
    }

    /**
     * Get the {@link Renderable} to display for this {@link RenderableInstance}.
     *
     * @return {@link Renderable} asset, usually a 3D model.
     */
    public Renderable getRenderable() {
        return renderable;
    }

    public @Entity
    int getEntity() {
        return entity;
    }

    public @Entity int[] getChildEntities() {
        return filamentAsset != null ? filamentAsset.getEntities() : new int[0];
    }

    public @Entity
    int getRenderedEntity() {
        return (childEntity == 0) ? entity : childEntity;
    }

    public void setModelMatrix(TransformManager transformManager, @Size(min = 16) float[] transform) {
        // Use entity, rather than childEntity; setting the latter would slam the local transform which
        // corrects for scaling and offset.
        @EntityInstance int instance = transformManager.getInstance(entity);
        transformManager.setTransform(instance, transform);
    }

    /**
     * Get the render priority that controls the order of rendering. The priority is between a range
     * of 0 (rendered first) and 7 (rendered last). The default value is 4.
     */
    public int getRenderPriority() {
        return renderPriority;
    }

    /**
     * Set the render priority to control the order of rendering. The priority is between a range of 0
     * (rendered first) and 7 (rendered last). The default value is 4.
     */
    public void setRenderPriority(@IntRange(from = Renderable.RENDER_PRIORITY_FIRST, to = Renderable.RENDER_PRIORITY_LAST) int renderPriority) {
        this.renderPriority = Math.min(Renderable.RENDER_PRIORITY_LAST, Math.max(Renderable.RENDER_PRIORITY_FIRST, renderPriority));
        RenderableManager renderableManager = Filament.getRenderableManager();
        int[] entities = getFilamentAsset().getEntities();
        for (int i = 0; i < entities.length; i++) {
            @EntityInstance int renderableInstance = renderableManager.getInstance(entities[i]);
            if (renderableInstance != 0) {
                renderableManager.setPriority(renderableInstance, this.renderPriority);
            }
        }
    }

    /**
     * ### Changes whether or not frustum culling is on
     * <p>
     * The view frustum is the region of space in the modeled world that may appear on the screen.
     * Viewing-frustum culling is the process of removing objects that lie completely outside the
     * viewing frustum from the rendering process.
     * In other words, `true` = your model won't be visible/rendered when not any part of its
     * bounding box is visible/inside the camera view.
     * <p>
     * Rendering these object would be a waste of time since they are not directly visible.
     * To make culling fast, it is usually done using bounding box surrounding the objects rather
     * than the objects themselves.
     * Instead of sending all information to your GPU, you will sort visible and invisible elements
     * and render only visible elements.
     * Thanks to this technique, you will earn GPU compute time.
     * <p>
     * Do not confuse frustum culling with backface culling. The latter is controlled via the
     * material
     * <p>
     * true by default
     */
    public void setCulling(boolean isCulling) {
        RenderableManager renderableManager = Filament.getRenderableManager();
        @EntityInstance int renderableInstance = renderableManager.getInstance(getEntity());
        if (renderableInstance != 0 && renderableManager.hasComponent(renderableInstance)) {
<<<<<<< HEAD
            renderableManager.setCulling(renderableInstance, isCulling);
=======
//            renderableManager.setCulling(renderableInstance, isCulling);
>>>>>>> 9e4f2981
        }
        int[] entities = getFilamentAsset().getEntities();
        for (int i = 0; i < entities.length; i++) {
            renderableInstance = renderableManager.getInstance(entities[i]);
            if (renderableInstance != 0) {
//                renderableManager.setCulling(renderableInstance, isCulling);
            }
        }
    }

    /**
     * Returns true if configured to cast shadows on other renderables.
     */
    public boolean isShadowCaster() {
        return isShadowCaster;
    }

    /**
     * Sets whether the renderable casts shadow on other renderables in the scene.
     */
    public void setShadowCaster(boolean isShadowCaster) {
        this.isShadowCaster = isShadowCaster;
        RenderableManager renderableManager = Filament.getRenderableManager();
        @EntityInstance int renderableInstance = renderableManager.getInstance(getEntity());
        if (renderableInstance != 0) {
            renderableManager.setCastShadows(renderableInstance, isShadowCaster);
        }

        final FilamentAsset asset = getFilamentAsset();
        if (asset == null) return;
        int[] entities = asset.getEntities();
        for (int i = 0; i < entities.length; i++) {
            renderableInstance = renderableManager.getInstance(entities[i]);
            if (renderableInstance != 0) {
                renderableManager.setCastShadows(renderableInstance, isShadowCaster);
            }
        }
    }

    /**
     * Returns true if configured to receive shadows cast by other renderables.
     */
    public boolean isShadowReceiver() {
        return isShadowReceiver;
    }

    /**
     * Sets whether the renderable receives shadows cast by other renderables in the scene.
     */
    public void setShadowReceiver(boolean isShadowReceiver) {
        this.isShadowReceiver = isShadowReceiver;
        RenderableManager renderableManager = Filament.getRenderableManager();
        @EntityInstance int renderableInstance = renderableManager.getInstance(getEntity());
        if (renderableInstance != 0) {
            renderableManager.setReceiveShadows(renderableInstance, isShadowReceiver);
        }

        final FilamentAsset asset = getFilamentAsset();
        if (asset == null) return;
        int[] entities = asset.getEntities();
        for (int i = 0; i < entities.length; i++) {
            renderableInstance = renderableManager.getInstance(entities[i]);
            if (renderableInstance != 0) {
                renderableManager.setReceiveShadows(renderableInstance, isShadowReceiver);
            }
        }
    }

    ArrayList<MaterialInstance> getMaterialBindings() {
        return materialBindings;
    }

    ArrayList<String> getMaterialNames() {
        return materialNames;
    }

    /**
     * Returns the material bound to the first submesh.
     */
    public MaterialInstance getMaterialInstance() {
        return getMaterialInstance(0);
    }

    /**
     * Returns the number of materials.
     */
    public int getMaterialsCount() {
        return materialBindings.size();
    }

    /**
     * Returns the material bound to the specified index.
     */
    public MaterialInstance getMaterialInstance(int index) {
        if (index < materialBindings.size()) {
            return materialBindings.get(index);
        }
        return null;
    }

    /**
     * Returns the material bound to the specified name.
     */
    public MaterialInstance getMaterialInstance(String name) {
        for (int i = 0; i < materialBindings.size(); i++) {
            if (TextUtils.equals(materialNames.get(i), name)) {
                return materialBindings.get(i);
            }
        }
        return null;
    }

    /**
     * Sets the material bound to the first index.
     */
    public void setMaterialInstance(MaterialInstance materialInstance) {
        setMaterialInstance(0, materialInstance);
    }

    /**
     * Sets the material bound to the specified index.
     */
    public void setMaterial(@IntRange(from = 0) int primitiveIndex, Material material) {
        setMaterialInstance(primitiveIndex, material.getFilamentMaterialInstance());
    }

    /**
     * Sets the material bound to the specified index.
     */
    public void setMaterialInstance(@IntRange(from = 0) int primitiveIndex, MaterialInstance materialInstance) {
        for (int i = 0; i < getFilamentAsset().getEntities().length; i++) {
            setMaterialInstance(i, primitiveIndex, materialInstance);
        }
    }

    /**
     * Sets the material bound to the specified index and entityIndex
     */
    public void setMaterial(int entityIndex, @IntRange(from = 0) int primitiveIndex, Material material) {
        setMaterialInstance(entityIndex, primitiveIndex, material.getFilamentMaterialInstance());
    }

    /**
     * Sets the material bound to the specified index and entityIndex
     */
    public void setMaterialInstance(int entityIndex, @IntRange(from = 0) int primitiveIndex, MaterialInstance materialInstance) {
        int[] entities = getFilamentAsset().getEntities();
        Preconditions.checkElementIndex(entityIndex, entities.length, "No entity found at the given index");
        materialBindings.set(entityIndex, materialInstance);
        RenderableManager renderableManager = Filament.getRenderableManager();
        @EntityInstance int renderableInstance = renderableManager.getInstance(entities[entityIndex]);
        if (renderableInstance != 0) {
            renderableManager.setMaterialInstanceAt(renderableInstance, primitiveIndex, materialInstance);
        }
    }

    /**
     * Returns the name associated with the specified index.
     */
    public String getMaterialName(int index) {
        Preconditions.checkState(materialNames.size() == materialBindings.size());
        if (index >= 0 && index < materialNames.size()) {
            return materialNames.get(index);
        }
        return null;
    }

    /**
     * @hide
     */
    public Matrix getWorldModelMatrix() {
        return renderable.getFinalModelMatrix(transformProvider.getTransformationMatrix());
    }

    public void setSkinningModifier(@Nullable SkinningModifier skinningModifier) {
        this.skinningModifier = skinningModifier;
    }

    /**
     * Get the associated {@link ModelAnimation} at the given index or throw
     * an {@link IndexOutOfBoundsException}.
     *
     * @param animationIndex Zero-based index for the animation of interest.
     */
    @Override
    public ModelAnimation getAnimation(int animationIndex) {
        Preconditions.checkElementIndex(animationIndex, getAnimationCount(), "No animation found at the given index");
        return animations.get(animationIndex);
    }

    /**
     * Returns the number of {@link ModelAnimation} definitions in the model.
     */
    @Override
    public int getAnimationCount() {
        return animations.size();
    }

    // We use our own {@link android.view.Choreographer} to update the animations so just return
    // false (not applied)
    @Override
    public boolean applyAnimationChange(ModelAnimation animation) {
        return false;
    }

    private void setupSkeleton(IRenderableInternalData renderableInternalData) {
        return;
    }

    /**
     * @hide
     */
    public void prepareForDraw(SceneView sceneView) {
        renderable.prepareForDraw(sceneView);

        ChangeId changeId = renderable.getId();
        if (changeId.checkChanged(renderableId)) {
            IRenderableInternalData renderableInternalData = renderable.getRenderableData();
            setupSkeleton(renderableInternalData);
            renderableInternalData.buildInstanceData(this, getRenderedEntity());
            renderableId = changeId.get();
            // First time we're rendering, so always update the skinning even if we aren't animating and
            // there is no skinModifier.
            updateSkinning();
        } else {
            // Will only update the skinning if the renderable is animating or there is a skinModifier
            // that has been changed since the last draw.
            if (updateAnimations(false)) {
                updateSkinning();
            }
        }
    }

    /**
     * Detach and destroy the instance
     */
    public void destroy() {
        if (filamentAsset != null) {
            try {
                ModelKt.destroy(filamentAsset);
            } catch (Exception e) {
            }
            filamentAsset = null;
        }

        RenderableManager renderableManager = Filament.getRenderableManager();
        if (childEntity != 0) {
            try {
                renderableManager.destroy(childEntity);
            } catch (Exception e) {
            }
            childEntity = 0;
        }
        if (entity != 0) {
            try {
                renderableManager.destroy(entity);
            } catch (Exception e) {
            }
            entity = 0;
        }
    }

    /**
     * Returns the transform of this renderable relative to it's node. This will be non-null if the
     * .sfa file includes a scale other than 1 or has recentering turned on.
     *
     * @hide
     */
    @Nullable
    public Matrix getRelativeTransform() {
        if (cachedRelativeTransform != null) {
            return cachedRelativeTransform;
        }

        IRenderableInternalData renderableData = renderable.getRenderableData();
        float scale = renderableData.getTransformScale();
        Vector3 offset = renderableData.getTransformOffset();
        if (scale == 1f && Vector3.equals(offset, Vector3.zero())) {
            return null;
        }

        cachedRelativeTransform = new Matrix();
        cachedRelativeTransform.makeScale(scale);
        cachedRelativeTransform.setTranslation(offset);
        return cachedRelativeTransform;
    }

    /**
     * Returns the inverse transform of this renderable relative to it's node. This will be non-null
     * if the .sfa file includes a scale other than 1 or has recentering turned on.
     *
     * @hide
     */
    @Nullable
    public Matrix getRelativeTransformInverse() {
        if (cachedRelativeTransformInverse != null) {
            return cachedRelativeTransformInverse;
        }

        Matrix relativeTransform = getRelativeTransform();
        if (relativeTransform == null) {
            return null;
        }

        cachedRelativeTransformInverse = new Matrix();
        Matrix.invert(relativeTransform, cachedRelativeTransformInverse);
        return cachedRelativeTransformInverse;
    }

    /**
     * Apply animations changes <code>if fore==true</code> or the animation has dirty values.
     *
     * @param force Update even if the animation time position didn't changed.
     * @return true if any animation update has been made.
     */
    public boolean updateAnimations(boolean force) {
        boolean hasUpdate = false;
        for (int i = 0; i < getAnimationCount(); i++) {
            ModelAnimation animation = getAnimation(i);
            if (force || animation.isDirty()) {
                if (getFilamentAnimator() != null) {
                    getFilamentAnimator().applyAnimation(i, animation.getTimePosition());
                }
                animation.setDirty(false);
                hasUpdate = true;
            }
        }
        return hasUpdate;
    }


    /**
     * Computes root-to-node transforms for all bone nodes.
     * Uses <code>TransformManager</code> and <code>RenderableManager</code>.
     *
     * <p>NOTE: this operation is independent of <code>animation</code>.</p>
     */
    private void updateSkinning() {
        if (getFilamentAnimator() != null) {
            getFilamentAnimator().updateBoneMatrices();
        }
    }

    void setBlendOrderAt(int index, int blendOrder) {
        RenderableManager renderableManager = Filament.getRenderableManager();
        @EntityInstance int renderableInstance = renderableManager.getInstance(getRenderedEntity());
        renderableManager.setBlendOrderAt(renderableInstance, index, blendOrder);
    }

    @Entity
    private static int createFilamentEntity() {
        @Entity int entity = Filament.getEntityManager().create();
        Filament.getTransformManager().create(entity);
        return entity;
    }

    @Entity
    private static int createFilamentChildEntity(@Entity int entity, Matrix relativeTransform) {
        @Entity int childEntity = Filament.getEntityManager().create();
        Filament.getTransformManager().create(childEntity,
                Filament.getTransformManager().getInstance(entity),
                relativeTransform.data);
        return childEntity;
    }
}<|MERGE_RESOLUTION|>--- conflicted
+++ resolved
@@ -177,11 +177,7 @@
                 }
                 //TODO: Used by Filament ModelViewer, see if it's usefull
 //                renderableManager.setScreenSpaceContactShadows(renderableInstance, false);
-<<<<<<< HEAD
-                renderableManager.setCulling(renderableInstance, true);
-=======
 //                renderableManager.setCulling(renderableInstance, true);
->>>>>>> 9e4f2981
 
                 MaterialInstance materialInstance = renderableManager.getMaterialInstanceAt(renderableInstance, 0);
                 materialNames.add(materialInstance.getName());
@@ -313,11 +309,7 @@
         RenderableManager renderableManager = Filament.getRenderableManager();
         @EntityInstance int renderableInstance = renderableManager.getInstance(getEntity());
         if (renderableInstance != 0 && renderableManager.hasComponent(renderableInstance)) {
-<<<<<<< HEAD
-            renderableManager.setCulling(renderableInstance, isCulling);
-=======
 //            renderableManager.setCulling(renderableInstance, isCulling);
->>>>>>> 9e4f2981
         }
         int[] entities = getFilamentAsset().getEntities();
         for (int i = 0; i < entities.length; i++) {
