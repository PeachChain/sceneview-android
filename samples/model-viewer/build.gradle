--- conflicted
+++ resolved
@@ -34,10 +34,6 @@
     implementation project(":samples:common")
 
     // SceneView
-<<<<<<< HEAD
-    releaseImplementation "io.github.sceneview:sceneview:1.0.9"
-=======
     releaseImplementation "io.github.sceneview:sceneview:1.0.10"
->>>>>>> 9e4f2981
     debugImplementation project(":sceneview_1_0_0")
 }