plugins {
    id 'com.android.library'
    id 'org.jetbrains.kotlin.android'
}

android {
    namespace 'io.github.sceneview.sample.common'
    compileSdk 34

    defaultConfig {
        minSdk 24
        targetSdk 34
    }

    compileOptions {
        sourceCompatibility = JavaVersion.VERSION_17
        targetCompatibility = JavaVersion.VERSION_17
    }
    kotlinOptions {
        jvmTarget = JavaVersion.VERSION_17
    }
}

dependencies {
    // Kotlin
    api "org.jetbrains.kotlin:kotlin-stdlib:$kotlin_version"
    api "org.jetbrains.kotlinx:kotlinx-coroutines-core:1.6.4"
    api "org.jetbrains.kotlinx:kotlinx-coroutines-android:1.6.4"

    // AndroidX
    api "androidx.core:core-ktx:1.10.1"
    api "androidx.appcompat:appcompat:1.6.1"
<<<<<<< HEAD
    api "androidx.fragment:fragment-ktx:1.5.7"
=======
    api "androidx.fragment:fragment-ktx:1.6.1"
>>>>>>> 415997cd

    // Material
    api "com.google.android.material:material:1.9.0"
}<|MERGE_RESOLUTION|>--- conflicted
+++ resolved
@@ -30,11 +30,7 @@
     // AndroidX
     api "androidx.core:core-ktx:1.10.1"
     api "androidx.appcompat:appcompat:1.6.1"
-<<<<<<< HEAD
-    api "androidx.fragment:fragment-ktx:1.5.7"
-=======
     api "androidx.fragment:fragment-ktx:1.6.1"
->>>>>>> 415997cd
 
     // Material
     api "com.google.android.material:material:1.9.0"
