--- conflicted
+++ resolved
@@ -34,10 +34,6 @@
     implementation project(":samples:common")
 
     // ArSceneView
-<<<<<<< HEAD
-    releaseImplementation "io.github.sceneview:arsceneview:0.9.10"
-=======
     releaseImplementation "io.github.sceneview:arsceneview:0.10.0"
->>>>>>> 9e4f2981
     debugImplementation project(":arsceneview")
 }