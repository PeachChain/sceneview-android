buildscript {
    ext.kotlin_version = '1.8.20'
    repositories {
        google()
        mavenCentral()
    }
    dependencies {
<<<<<<< HEAD
        classpath 'com.android.tools.build:gradle:7.4.2'
=======
        classpath 'com.android.tools.build:gradle:8.0.2'
>>>>>>> 415997cd
        classpath "org.jetbrains.kotlin:kotlin-gradle-plugin:1.7.21"
        // Dokka
        classpath "org.jetbrains.dokka:dokka-gradle-plugin:1.7.10"
    }
}

def localProperties = new Properties()
localProperties.load(new FileInputStream(rootProject.file('local.properties')))

apply plugin: 'org.jetbrains.dokka'

afterEvaluate {
    if (tasks.findByName('dokkaGfmPartial') == null) {
        // If dokka isn't enabled on this module, skip
        return
    }
    tasks.named('dokkaGfmPartial') {
        dokkaSourceSets.configureEach {
            reportUndocumented.set(true)
            skipEmptyPackages.set(true)
            skipDeprecated.set(true)
            jdkVersion.set(8)

            // Add Android SDK packages
            noAndroidSdkLink.set(false)

            // AndroidX + Compose docs
            externalDocumentationLink {
                url.set(new URL("https://developer.android.com/reference/"))
                packageListUrl.set(new URL("https://developer.android.com/reference/androidx/package-list"))
            }
            externalDocumentationLink {
                url.set(new URL("https://developer.android.com/reference/kotlin/"))
                packageListUrl.set(new URL("https://developer.android.com/reference/kotlin/androidx/package-list"))
            }

            sourceLink {
                localDirectory.set(project.file("src/main/kotlin"))
                // URL showing where the source code can be accessed through the web browser
                remoteUrl.set(new URL("https://github.com/sceneview/sceneview-android/blob/main/${project.name}/src/main/kotlin"))
                // Suffix which is used to append the line number to the URL. Use #L for GitHub
                remoteLineSuffix.set("#L")
            }
        }
    }
}

subprojects {
    plugins.withId("maven-publish") {
        publishing {
            repositories {
                // Add the following lines to include the GitHub Package Registry
                maven {
                    name = "GitHubPackages"
                    url = uri("https://maven.pkg.github.com/PeachChain/sceneview-android")
                    credentials {
                        username = localProperties['gpr.user']
                        password = localProperties['gpr.key']
                    }
                }
            }
        }
    }
}<|MERGE_RESOLUTION|>--- conflicted
+++ resolved
@@ -5,11 +5,7 @@
         mavenCentral()
     }
     dependencies {
-<<<<<<< HEAD
-        classpath 'com.android.tools.build:gradle:7.4.2'
-=======
         classpath 'com.android.tools.build:gradle:8.0.2'
->>>>>>> 415997cd
         classpath "org.jetbrains.kotlin:kotlin-gradle-plugin:1.7.21"
         // Dokka
         classpath "org.jetbrains.dokka:dokka-gradle-plugin:1.7.10"
