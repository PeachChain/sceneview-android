buildscript {
<<<<<<< HEAD
    ext.kotlin_version = '1.8.22'
=======
    ext.kotlin_version = '1.8.20'
>>>>>>> 703cc61b
    repositories {
        google()
        mavenCentral()
    }
    dependencies {
        classpath 'com.android.tools.build:gradle:8.0.2'
<<<<<<< HEAD
        classpath "org.jetbrains.kotlin:kotlin-gradle-plugin:1.8.22"
        // Maven Central Publish
        classpath "com.vanniktech:gradle-maven-publish-plugin:0.25.3"
=======
        classpath "org.jetbrains.kotlin:kotlin-gradle-plugin:1.7.21"
>>>>>>> 703cc61b
        // Dokka
        classpath "org.jetbrains.dokka:dokka-gradle-plugin:1.9.10"
    }
}

def localProperties = new Properties()
localProperties.load(new FileInputStream(rootProject.file('local.properties')))

apply plugin: 'org.jetbrains.dokka'

afterEvaluate {
    if (tasks.findByName('dokkaGfmPartial') == null) {
        // If dokka isn't enabled on this module, skip
        return
    }
    tasks.named('dokkaGfmPartial') {
        dokkaSourceSets.configureEach {
            reportUndocumented.set(true)
            skipEmptyPackages.set(true)
            skipDeprecated.set(true)
            jdkVersion.set(8)

            // Add Android SDK packages
            noAndroidSdkLink.set(false)

            // AndroidX + Compose docs
            externalDocumentationLink {
                url.set(new URL("https://developer.android.com/reference/"))
                packageListUrl.set(new URL("https://developer.android.com/reference/androidx/package-list"))
            }
            externalDocumentationLink {
                url.set(new URL("https://developer.android.com/reference/kotlin/"))
                packageListUrl.set(new URL("https://developer.android.com/reference/kotlin/androidx/package-list"))
            }

            sourceLink {
                localDirectory.set(project.file("src/main/kotlin"))
                // URL showing where the source code can be accessed through the web browser
                remoteUrl.set(new URL("https://github.com/sceneview/sceneview-android/blob/main/${project.name}/src/main/kotlin"))
                // Suffix which is used to append the line number to the URL. Use #L for GitHub
                remoteLineSuffix.set("#L")
            }
        }
    }
}

<<<<<<< HEAD
import com.vanniktech.maven.publish.SonatypeHost

allprojects {
    plugins.withId("com.vanniktech.maven.publish") {
        mavenPublishing {
            publishToMavenCentral(SonatypeHost.S01)

            signAllPublications()
=======
subprojects {
    plugins.withId("maven-publish") {
        publishing {
            repositories {
                // Add the following lines to include the GitHub Package Registry
                maven {
                    name = "GitHubPackages"
                    url = uri("https://maven.pkg.github.com/PeachChain/sceneview-android")
                    credentials {
                        username = localProperties['gpr.user']
                        password = localProperties['gpr.key']
                    }
                }
            }
>>>>>>> 703cc61b
        }
    }
}<|MERGE_RESOLUTION|>--- conflicted
+++ resolved
@@ -1,22 +1,12 @@
 buildscript {
-<<<<<<< HEAD
     ext.kotlin_version = '1.8.22'
-=======
-    ext.kotlin_version = '1.8.20'
->>>>>>> 703cc61b
     repositories {
         google()
         mavenCentral()
     }
     dependencies {
         classpath 'com.android.tools.build:gradle:8.0.2'
-<<<<<<< HEAD
         classpath "org.jetbrains.kotlin:kotlin-gradle-plugin:1.8.22"
-        // Maven Central Publish
-        classpath "com.vanniktech:gradle-maven-publish-plugin:0.25.3"
-=======
-        classpath "org.jetbrains.kotlin:kotlin-gradle-plugin:1.7.21"
->>>>>>> 703cc61b
         // Dokka
         classpath "org.jetbrains.dokka:dokka-gradle-plugin:1.9.10"
     }
@@ -63,16 +53,6 @@
     }
 }
 
-<<<<<<< HEAD
-import com.vanniktech.maven.publish.SonatypeHost
-
-allprojects {
-    plugins.withId("com.vanniktech.maven.publish") {
-        mavenPublishing {
-            publishToMavenCentral(SonatypeHost.S01)
-
-            signAllPublications()
-=======
 subprojects {
     plugins.withId("maven-publish") {
         publishing {
@@ -87,7 +67,6 @@
                     }
                 }
             }
->>>>>>> 703cc61b
         }
     }
 }